import { useEffect, useState, useRef, useCallback } from "react";

import ExampleSidebar from "./sidebar/ExampleSidebar";

import type * as TExcalidraw from "../index";

import "./App.scss";
import initialData from "./initialData";
import { nanoid } from "nanoid";
import {
  resolvablePromise,
  ResolvablePromise,
  withBatchedUpdates,
  withBatchedUpdatesThrottled,
} from "../../../utils";
import { EVENT, ROUNDNESS } from "../../../constants";
import { distance2d } from "../../../math";
import { fileOpen } from "../../../data/filesystem";
import { loadSceneOrLibraryFromBlob } from "../../utils";
import {
  AppState,
  BinaryFileData,
  ExcalidrawImperativeAPI,
  ExcalidrawInitialDataState,
  Gesture,
  LibraryItems,
  PointerDownState as ExcalidrawPointerDownState,
} from "../../../types";
import { NonDeletedExcalidrawElement } from "../../../element/types";
import { ImportedLibraryData } from "../../../data/types";
import CustomFooter from "./CustomFooter";
import MobileFooter from "./MobileFooter";

declare global {
  interface Window {
    ExcalidrawLib: typeof TExcalidraw;
  }
}

type Comment = {
  x: number;
  y: number;
  value: string;
  id?: string;
};

type PointerDownState = {
  x: number;
  y: number;
  hitElement: Comment;
  onMove: any;
  onUp: any;
  hitElementOffsets: {
    x: number;
    y: number;
  };
};
// This is so that we use the bundled excalidraw.development.js file instead
// of the actual source code

const {
  exportToCanvas,
  exportToSvg,
  exportToBlob,
  exportToClipboard,
  Excalidraw,
  useHandleLibrary,
  MIME_TYPES,
  sceneCoordsToViewportCoords,
  viewportCoordsToSceneCoords,
  restoreElements,
  Sidebar,
  Footer,
  MainMenu,
  LiveCollaborationTrigger,
} = window.ExcalidrawLib;

const COMMENT_ICON_DIMENSION = 32;
const COMMENT_INPUT_HEIGHT = 50;
const COMMENT_INPUT_WIDTH = 150;

<<<<<<< HEAD
const renderTopRightUI = () => {
  return (
    <button
      onClick={() => alert("This is an empty top right UI")}
      style={{ height: "2.5rem" }}
    >
      {" "}
      Click me{" "}
    </button>
  );
};

export interface AppProps {
  appTitle: string;
  useCustom: (api: ExcalidrawImperativeAPI | null, customArgs?: any[]) => void;
  customArgs?: any[];
}

export default function App({ appTitle, useCustom, customArgs }: AppProps) {
=======
export default function App() {
>>>>>>> 893c487a
  const appRef = useRef<any>(null);
  const [viewModeEnabled, setViewModeEnabled] = useState(false);
  const [zenModeEnabled, setZenModeEnabled] = useState(false);
  const [gridModeEnabled, setGridModeEnabled] = useState(false);
  const [blobUrl, setBlobUrl] = useState<string>("");
  const [canvasUrl, setCanvasUrl] = useState<string>("");
  const [exportWithDarkMode, setExportWithDarkMode] = useState(false);
  const [exportEmbedScene, setExportEmbedScene] = useState(false);
  const [theme, setTheme] = useState("light");
  const [isCollaborating, setIsCollaborating] = useState(false);
  const [commentIcons, setCommentIcons] = useState<{ [id: string]: Comment }>(
    {},
  );
  const [comment, setComment] = useState<Comment | null>(null);

  const initialStatePromiseRef = useRef<{
    promise: ResolvablePromise<ExcalidrawInitialDataState | null>;
  }>({ promise: null! });
  if (!initialStatePromiseRef.current.promise) {
    initialStatePromiseRef.current.promise =
      resolvablePromise<ExcalidrawInitialDataState | null>();
  }

  const [excalidrawAPI, setExcalidrawAPI] =
    useState<ExcalidrawImperativeAPI | null>(null);

  useCustom(excalidrawAPI, customArgs);

  useHandleLibrary({ excalidrawAPI });

  useEffect(() => {
    if (!excalidrawAPI) {
      return;
    }
    const fetchData = async () => {
      const res = await fetch("/images/rocket.jpeg");
      const imageData = await res.blob();
      const reader = new FileReader();
      reader.readAsDataURL(imageData);

      reader.onload = function () {
        const imagesArray: BinaryFileData[] = [
          {
            id: "rocket" as BinaryFileData["id"],
            dataURL: reader.result as BinaryFileData["dataURL"],
            mimeType: MIME_TYPES.jpg,
            created: 1644915140367,
            lastRetrieved: 1644915140367,
          },
        ];

        //@ts-ignore
        initialStatePromiseRef.current.promise.resolve(initialData);
        excalidrawAPI.addFiles(imagesArray);
      };
    };
    fetchData();
  }, [excalidrawAPI]);

  const renderTopRightUI = (isMobile: boolean) => {
    return (
      <>
        {!isMobile && (
          <LiveCollaborationTrigger
            isCollaborating={isCollaborating}
            onSelect={() => {
              window.alert("Collab dialog clicked");
            }}
          />
        )}
        <button
          onClick={() => alert("This is dummy top right UI")}
          style={{ height: "2.5rem" }}
        >
          {" "}
          Click me{" "}
        </button>
      </>
    );
  };

  const loadSceneOrLibrary = async () => {
    const file = await fileOpen({ description: "Excalidraw or library file" });
    const contents = await loadSceneOrLibraryFromBlob(file, null, null);
    if (contents.type === MIME_TYPES.excalidraw) {
      excalidrawAPI?.updateScene(contents.data as any);
    } else if (contents.type === MIME_TYPES.excalidrawlib) {
      excalidrawAPI?.updateLibrary({
        libraryItems: (contents.data as ImportedLibraryData).libraryItems!,
        openLibraryMenu: true,
      });
    }
  };

  const updateScene = () => {
    const sceneData = {
      elements: restoreElements(
        [
          {
            type: "rectangle",
            version: 141,
            versionNonce: 361174001,
            isDeleted: false,
            id: "oDVXy8D6rom3H1-LLH2-f",
            fillStyle: "hachure",
            strokeWidth: 1,
            strokeStyle: "solid",
            roughness: 1,
            opacity: 100,
            angle: 0,
            x: 100.50390625,
            y: 93.67578125,
            strokeColor: "#c92a2a",
            backgroundColor: "transparent",
            width: 186.47265625,
            height: 141.9765625,
            seed: 1968410350,
            groupIds: [],
            boundElements: null,
            locked: false,
            link: null,
            updated: 1,
            roundness: {
              type: ROUNDNESS.ADAPTIVE_RADIUS,
              value: 32,
            },
          },
        ],
        null,
      ),
      appState: {
        viewBackgroundColor: "#edf2ff",
      },
    };
    excalidrawAPI?.updateScene(sceneData);
  };

  const onLinkOpen = useCallback(
    (
      element: NonDeletedExcalidrawElement,
      event: CustomEvent<{
        nativeEvent: MouseEvent | React.PointerEvent<HTMLCanvasElement>;
      }>,
    ) => {
      const link = element.link!;
      const { nativeEvent } = event.detail;
      const isNewTab = nativeEvent.ctrlKey || nativeEvent.metaKey;
      const isNewWindow = nativeEvent.shiftKey;
      const isInternalLink =
        link.startsWith("/") || link.includes(window.location.origin);
      if (isInternalLink && !isNewTab && !isNewWindow) {
        // signal that we're handling the redirect ourselves
        event.preventDefault();
        // do a custom redirect, such as passing to react-router
        // ...
      }
    },
    [],
  );

  const onCopy = async (type: "png" | "svg" | "json") => {
    if (!excalidrawAPI) {
      return false;
    }
    await exportToClipboard({
      elements: excalidrawAPI.getSceneElements(),
      appState: excalidrawAPI.getAppState(),
      files: excalidrawAPI.getFiles(),
      type,
    });
    window.alert(`Copied to clipboard as ${type} successfully`);
  };

  const [pointerData, setPointerData] = useState<{
    pointer: { x: number; y: number };
    button: "down" | "up";
    pointersMap: Gesture["pointers"];
  } | null>(null);

  const onPointerDown = (
    activeTool: AppState["activeTool"],
    pointerDownState: ExcalidrawPointerDownState,
  ) => {
    if (activeTool.type === "custom" && activeTool.customType === "comment") {
      const { x, y } = pointerDownState.origin;
      setComment({ x, y, value: "" });
    }
  };

  const rerenderCommentIcons = () => {
    if (!excalidrawAPI) {
      return false;
    }
    const commentIconsElements = appRef.current.querySelectorAll(
      ".comment-icon",
    ) as HTMLElement[];
    commentIconsElements.forEach((ele) => {
      const id = ele.id;
      const appstate = excalidrawAPI.getAppState();
      const { x, y } = sceneCoordsToViewportCoords(
        { sceneX: commentIcons[id].x, sceneY: commentIcons[id].y },
        appstate,
      );
      ele.style.left = `${
        x - COMMENT_ICON_DIMENSION / 2 - appstate!.offsetLeft
      }px`;
      ele.style.top = `${
        y - COMMENT_ICON_DIMENSION / 2 - appstate!.offsetTop
      }px`;
    });
  };

  const onPointerMoveFromPointerDownHandler = (
    pointerDownState: PointerDownState,
  ) => {
    return withBatchedUpdatesThrottled((event) => {
      if (!excalidrawAPI) {
        return false;
      }
      const { x, y } = viewportCoordsToSceneCoords(
        {
          clientX: event.clientX - pointerDownState.hitElementOffsets.x,
          clientY: event.clientY - pointerDownState.hitElementOffsets.y,
        },
        excalidrawAPI.getAppState(),
      );
      setCommentIcons({
        ...commentIcons,
        [pointerDownState.hitElement.id!]: {
          ...commentIcons[pointerDownState.hitElement.id!],
          x,
          y,
        },
      });
    });
  };
  const onPointerUpFromPointerDownHandler = (
    pointerDownState: PointerDownState,
  ) => {
    return withBatchedUpdates((event) => {
      window.removeEventListener(EVENT.POINTER_MOVE, pointerDownState.onMove);
      window.removeEventListener(EVENT.POINTER_UP, pointerDownState.onUp);
      excalidrawAPI?.setActiveTool({ type: "selection" });
      const distance = distance2d(
        pointerDownState.x,
        pointerDownState.y,
        event.clientX,
        event.clientY,
      );
      if (distance === 0) {
        if (!comment) {
          setComment({
            x: pointerDownState.hitElement.x + 60,
            y: pointerDownState.hitElement.y,
            value: pointerDownState.hitElement.value,
            id: pointerDownState.hitElement.id,
          });
        } else {
          setComment(null);
        }
      }
    });
  };

  const renderCommentIcons = () => {
    return Object.values(commentIcons).map((commentIcon) => {
      if (!excalidrawAPI) {
        return false;
      }
      const appState = excalidrawAPI.getAppState();
      const { x, y } = sceneCoordsToViewportCoords(
        { sceneX: commentIcon.x, sceneY: commentIcon.y },
        excalidrawAPI.getAppState(),
      );
      return (
        <div
          id={commentIcon.id}
          key={commentIcon.id}
          style={{
            top: `${y - COMMENT_ICON_DIMENSION / 2 - appState!.offsetTop}px`,
            left: `${x - COMMENT_ICON_DIMENSION / 2 - appState!.offsetLeft}px`,
            position: "absolute",
            zIndex: 1,
            width: `${COMMENT_ICON_DIMENSION}px`,
            height: `${COMMENT_ICON_DIMENSION}px`,
            cursor: "pointer",
            touchAction: "none",
          }}
          className="comment-icon"
          onPointerDown={(event) => {
            event.preventDefault();
            if (comment) {
              commentIcon.value = comment.value;
              saveComment();
            }
            const pointerDownState: any = {
              x: event.clientX,
              y: event.clientY,
              hitElement: commentIcon,
              hitElementOffsets: { x: event.clientX - x, y: event.clientY - y },
            };
            const onPointerMove =
              onPointerMoveFromPointerDownHandler(pointerDownState);
            const onPointerUp =
              onPointerUpFromPointerDownHandler(pointerDownState);
            window.addEventListener(EVENT.POINTER_MOVE, onPointerMove);
            window.addEventListener(EVENT.POINTER_UP, onPointerUp);

            pointerDownState.onMove = onPointerMove;
            pointerDownState.onUp = onPointerUp;

            excalidrawAPI?.setActiveTool({
              type: "custom",
              customType: "comment",
            });
          }}
        >
          <div className="comment-avatar">
            <img src="images/doremon.png" alt="doremon" />
          </div>
        </div>
      );
    });
  };

  const saveComment = () => {
    if (!comment) {
      return;
    }
    if (!comment.id && !comment.value) {
      setComment(null);
      return;
    }
    const id = comment.id || nanoid();
    setCommentIcons({
      ...commentIcons,
      [id]: {
        x: comment.id ? comment.x - 60 : comment.x,
        y: comment.y,
        id,
        value: comment.value,
      },
    });
    setComment(null);
  };

  const renderComment = () => {
    if (!comment) {
      return null;
    }
    const appState = excalidrawAPI?.getAppState()!;
    const { x, y } = sceneCoordsToViewportCoords(
      { sceneX: comment.x, sceneY: comment.y },
      appState,
    );
    let top = y - COMMENT_ICON_DIMENSION / 2 - appState.offsetTop;
    let left = x - COMMENT_ICON_DIMENSION / 2 - appState.offsetLeft;

    if (
      top + COMMENT_INPUT_HEIGHT <
      appState.offsetTop + COMMENT_INPUT_HEIGHT
    ) {
      top = COMMENT_ICON_DIMENSION / 2;
    }
    if (top + COMMENT_INPUT_HEIGHT > appState.height) {
      top = appState.height - COMMENT_INPUT_HEIGHT - COMMENT_ICON_DIMENSION / 2;
    }
    if (
      left + COMMENT_INPUT_WIDTH <
      appState.offsetLeft + COMMENT_INPUT_WIDTH
    ) {
      left = COMMENT_ICON_DIMENSION / 2;
    }
    if (left + COMMENT_INPUT_WIDTH > appState.width) {
      left = appState.width - COMMENT_INPUT_WIDTH - COMMENT_ICON_DIMENSION / 2;
    }

    return (
      <textarea
        className="comment"
        style={{
          top: `${top}px`,
          left: `${left}px`,
          position: "absolute",
          zIndex: 1,
          height: `${COMMENT_INPUT_HEIGHT}px`,
          width: `${COMMENT_INPUT_WIDTH}px`,
        }}
        ref={(ref) => {
          setTimeout(() => ref?.focus());
        }}
        placeholder={comment.value ? "Reply" : "Comment"}
        value={comment.value}
        onChange={(event) => {
          setComment({ ...comment, value: event.target.value });
        }}
        onBlur={saveComment}
        onKeyDown={(event) => {
          if (!event.shiftKey && event.key === "Enter") {
            event.preventDefault();
            saveComment();
          }
        }}
      />
    );
  };

  const renderSidebar = () => {
    return (
      <Sidebar>
        <Sidebar.Header>Custom header!</Sidebar.Header>
        Custom sidebar!
      </Sidebar>
    );
  };

  const renderMenu = () => {
    return (
      <MainMenu>
        <MainMenu.DefaultItems.SaveAsImage />
        <MainMenu.DefaultItems.Export />
        <MainMenu.Separator />
        <MainMenu.DefaultItems.LiveCollaborationTrigger
          isCollaborating={isCollaborating}
          onSelect={() => window.alert("You clicked on collab button")}
        />
        <MainMenu.Group title="Excalidraw links">
          <MainMenu.DefaultItems.Socials />
        </MainMenu.Group>
        <MainMenu.Separator />
        <MainMenu.ItemCustom>
          <button
            style={{ height: "2rem" }}
            onClick={() => window.alert("custom menu item")}
          >
            custom item
          </button>
        </MainMenu.ItemCustom>
        <MainMenu.DefaultItems.Help />

        {excalidrawAPI && <MobileFooter excalidrawAPI={excalidrawAPI} />}
      </MainMenu>
    );
  };
  return (
    <div className="App" ref={appRef}>
      <h1>{appTitle}</h1>
      <ExampleSidebar>
        <div className="button-wrapper">
          <button onClick={loadSceneOrLibrary}>Load Scene or Library</button>
          <button className="update-scene" onClick={updateScene}>
            Update Scene
          </button>
          <button
            className="reset-scene"
            onClick={() => {
              excalidrawAPI?.resetScene();
            }}
          >
            Reset Scene
          </button>
          <button
            onClick={() => {
              const libraryItems: LibraryItems = [
                {
                  status: "published",
                  id: "1",
                  created: 1,
                  elements: initialData.libraryItems[1] as any,
                },
                {
                  status: "unpublished",
                  id: "2",
                  created: 2,
                  elements: initialData.libraryItems[1] as any,
                },
              ];
              excalidrawAPI?.updateLibrary({
                libraryItems,
              });
            }}
          >
            Update Library
          </button>

          <label>
            <input
              type="checkbox"
              checked={viewModeEnabled}
              onChange={() => setViewModeEnabled(!viewModeEnabled)}
            />
            View mode
          </label>
          <label>
            <input
              type="checkbox"
              checked={zenModeEnabled}
              onChange={() => setZenModeEnabled(!zenModeEnabled)}
            />
            Zen mode
          </label>
          <label>
            <input
              type="checkbox"
              checked={gridModeEnabled}
              onChange={() => setGridModeEnabled(!gridModeEnabled)}
            />
            Grid mode
          </label>
          <label>
            <input
              type="checkbox"
              checked={theme === "dark"}
              onChange={() => {
                let newTheme = "light";
                if (theme === "light") {
                  newTheme = "dark";
                }
                setTheme(newTheme);
              }}
            />
            Switch to Dark Theme
          </label>
          <label>
            <input
              type="checkbox"
              checked={isCollaborating}
              onChange={() => {
                if (!isCollaborating) {
                  const collaborators = new Map();
                  collaborators.set("id1", {
                    username: "Doremon",
                    avatarUrl: "images/doremon.png",
                  });
                  collaborators.set("id2", {
                    username: "Excalibot",
                    avatarUrl: "images/excalibot.png",
                  });
                  collaborators.set("id3", {
                    username: "Pika",
                    avatarUrl: "images/pika.jpeg",
                  });
                  collaborators.set("id4", {
                    username: "fallback",
                    avatarUrl: "https://example.com",
                  });
                  excalidrawAPI?.updateScene({ collaborators });
                } else {
                  excalidrawAPI?.updateScene({
                    collaborators: new Map(),
                  });
                }
                setIsCollaborating(!isCollaborating);
              }}
            />
            Show collaborators
          </label>
          <div>
            <button onClick={onCopy.bind(null, "png")}>
              Copy to Clipboard as PNG
            </button>
            <button onClick={onCopy.bind(null, "svg")}>
              Copy to Clipboard as SVG
            </button>
            <button onClick={onCopy.bind(null, "json")}>
              Copy to Clipboard as JSON
            </button>
          </div>
          <div
            style={{
              display: "flex",
              gap: "1em",
              justifyContent: "center",
              marginTop: "1em",
            }}
          >
            <div>x: {pointerData?.pointer.x ?? 0}</div>
            <div>y: {pointerData?.pointer.y ?? 0}</div>
          </div>
        </div>
        <div className="excalidraw-wrapper">
          <div
            style={{
              position: "absolute",
              left: "50%",
              bottom: "20px",
              display: "flex",
              zIndex: 9999999999999999,
              padding: "5px 10px",
              transform: "translateX(-50%)",
              background: "rgba(255, 255, 255, 0.8)",
              gap: "1rem",
            }}
          >
            <button onClick={() => excalidrawAPI?.toggleMenu("customSidebar")}>
              Toggle Custom Sidebar
            </button>
          </div>
          <Excalidraw
            ref={(api: ExcalidrawImperativeAPI) => setExcalidrawAPI(api)}
            initialData={initialStatePromiseRef.current.promise}
            onChange={(elements, state) => {
              console.info("Elements :", elements, "State : ", state);
            }}
            onPointerUpdate={(payload: {
              pointer: { x: number; y: number };
              button: "down" | "up";
              pointersMap: Gesture["pointers"];
            }) => setPointerData(payload)}
            viewModeEnabled={viewModeEnabled}
            zenModeEnabled={zenModeEnabled}
            gridModeEnabled={gridModeEnabled}
            theme={theme}
            name="Custom name of drawing"
            UIOptions={{ canvasActions: { loadScene: false } }}
            renderTopRightUI={renderTopRightUI}
            onLinkOpen={onLinkOpen}
            onPointerDown={onPointerDown}
            onScrollChange={rerenderCommentIcons}
            renderSidebar={renderSidebar}
          >
            {excalidrawAPI && (
              <Footer>
                <CustomFooter excalidrawAPI={excalidrawAPI} />
              </Footer>
            )}
            {renderMenu()}
          </Excalidraw>
          {Object.keys(commentIcons || []).length > 0 && renderCommentIcons()}
          {comment && renderComment()}
        </div>

        <div className="export-wrapper button-wrapper">
          <label className="export-wrapper__checkbox">
            <input
              type="checkbox"
              checked={exportWithDarkMode}
              onChange={() => setExportWithDarkMode(!exportWithDarkMode)}
            />
            Export with dark mode
          </label>
          <label className="export-wrapper__checkbox">
            <input
              type="checkbox"
              checked={exportEmbedScene}
              onChange={() => setExportEmbedScene(!exportEmbedScene)}
            />
            Export with embed scene
          </label>
          <button
            onClick={async () => {
              if (!excalidrawAPI) {
                return;
              }
              const svg = await exportToSvg({
                elements: excalidrawAPI?.getSceneElements(),
                appState: {
                  ...initialData.appState,
                  exportWithDarkMode,
                  exportEmbedScene,
                  width: 300,
                  height: 100,
                },
                files: excalidrawAPI?.getFiles(),
              });
              appRef.current.querySelector(".export-svg").innerHTML =
                svg.outerHTML;
            }}
          >
            Export to SVG
          </button>
          <div className="export export-svg"></div>

          <button
            onClick={async () => {
              if (!excalidrawAPI) {
                return;
              }
              const blob = await exportToBlob({
                elements: excalidrawAPI?.getSceneElements(),
                mimeType: "image/png",
                appState: {
                  ...initialData.appState,
                  exportEmbedScene,
                  exportWithDarkMode,
                },
                files: excalidrawAPI?.getFiles(),
              });
              setBlobUrl(window.URL.createObjectURL(blob));
            }}
          >
            Export to Blob
          </button>
          <div className="export export-blob">
            <img src={blobUrl} alt="" />
          </div>

          <button
            onClick={async () => {
              if (!excalidrawAPI) {
                return;
              }
              const canvas = await exportToCanvas({
                elements: excalidrawAPI.getSceneElements(),
                appState: {
                  ...initialData.appState,
                  exportWithDarkMode,
                },
                files: excalidrawAPI.getFiles(),
              });
              const ctx = canvas.getContext("2d")!;
              ctx.font = "30px Virgil";
              ctx.strokeText("My custom text", 50, 60);
              setCanvasUrl(canvas.toDataURL());
            }}
          >
            Export to Canvas
          </button>
          <div className="export export-canvas">
            <img src={canvasUrl} alt="" />
          </div>
        </div>
      </ExampleSidebar>
    </div>
  );
}<|MERGE_RESOLUTION|>--- conflicted
+++ resolved
@@ -79,19 +79,6 @@
 const COMMENT_INPUT_HEIGHT = 50;
 const COMMENT_INPUT_WIDTH = 150;
 
-<<<<<<< HEAD
-const renderTopRightUI = () => {
-  return (
-    <button
-      onClick={() => alert("This is an empty top right UI")}
-      style={{ height: "2.5rem" }}
-    >
-      {" "}
-      Click me{" "}
-    </button>
-  );
-};
-
 export interface AppProps {
   appTitle: string;
   useCustom: (api: ExcalidrawImperativeAPI | null, customArgs?: any[]) => void;
@@ -99,9 +86,6 @@
 }
 
 export default function App({ appTitle, useCustom, customArgs }: AppProps) {
-=======
-export default function App() {
->>>>>>> 893c487a
   const appRef = useRef<any>(null);
   const [viewModeEnabled, setViewModeEnabled] = useState(false);
   const [zenModeEnabled, setZenModeEnabled] = useState(false);
@@ -173,7 +157,7 @@
           />
         )}
         <button
-          onClick={() => alert("This is dummy top right UI")}
+          onClick={() => alert("This is an empty top right UI")}
           style={{ height: "2.5rem" }}
         >
           {" "}
