//
// All icons are imported from https://fontawesome.com/icons?d=gallery
// Icons are under the license https://fontawesome.com/license
//

// Note: when adding new icons, review https://developer.mozilla.org/en-US/docs/Mozilla/Developer_guide/RTL_Guidelines
// to determine whether or not the icons should be mirrored in right-to-left languages.

import React from "react";

import oc from "open-color";
import clsx from "clsx";
import type { Theme } from "../element/types";
import { THEME } from "../constants";

export const iconFillColor = (theme: Theme) => "var(--icon-fill-color)";

const handlerColor = (theme: Theme) =>
  theme === THEME.LIGHT ? oc.white : "#1e1e1e";

type Opts = {
  width?: number;
  height?: number;
  mirror?: true;
} & React.SVGProps<SVGSVGElement>;

export const createIcon = (
  d: string | React.ReactNode,
  opts: number | Opts = 512,
) => {
  const {
    width = 512,
    height = width,
    mirror,
    style,
    ...rest
  } = typeof opts === "number" ? ({ width: opts } as Opts) : opts;
  return (
    <svg
      aria-hidden="true"
      focusable="false"
      role="img"
      viewBox={`0 0 ${width} ${height}`}
      className={clsx({ "rtl-mirror": mirror })}
      style={style}
      {...rest}
    >
      {typeof d === "string" ? <path fill="currentColor" d={d} /> : d}
    </svg>
  );
};

const tablerIconProps: Opts = {
  width: 24,
  height: 24,
  fill: "none",
  strokeWidth: 2,
  stroke: "currentColor",
  strokeLinecap: "round",
  strokeLinejoin: "round",
} as const;

const modifiedTablerIconProps: Opts = {
  width: 20,
  height: 20,
  fill: "none",
  stroke: "currentColor",
  strokeLinecap: "round",
  strokeLinejoin: "round",
} as const;

// -----------------------------------------------------------------------------

// tabler-icons: present
export const PlusPromoIcon = createIcon(
  <g strokeWidth="1.5">
    <path stroke="none" d="M0 0h24v24H0z" fill="none" />
    <rect x={3} y={8} width={18} height={4} rx={1} />
    <line x1={12} y1={8} x2={12} y2={21} />
    <path d="M19 12v7a2 2 0 0 1 -2 2h-10a2 2 0 0 1 -2 -2v-7" />
    <path d="M7.5 8a2.5 2.5 0 0 1 0 -5a4.8 8 0 0 1 4.5 5a4.8 8 0 0 1 4.5 -5a2.5 2.5 0 0 1 0 5" />
  </g>,
  tablerIconProps,
);

// tabler-icons: book
export const LibraryIcon = createIcon(
  <g strokeWidth="1.25">
    <path stroke="none" d="M0 0h24v24H0z" fill="none" />
    <path d="M3 19a9 9 0 0 1 9 0a9 9 0 0 1 9 0" />
    <path d="M3 6a9 9 0 0 1 9 0a9 9 0 0 1 9 0" />
    <line x1="3" y1="6" x2="3" y2="19" />
    <line x1="12" y1="6" x2="12" y2="19" />
    <line x1="21" y1="6" x2="21" y2="19" />
  </g>,
  tablerIconProps,
);

// tabler-icons: plus
export const PlusIcon = createIcon(
  <svg strokeWidth="1.5">
    <path stroke="none" d="M0 0h24v24H0z" fill="none" />
    <line x1="12" y1="5" x2="12" y2="19" />
    <line x1="5" y1="12" x2="19" y2="12" />
  </svg>,
  tablerIconProps,
);

// tabler-icons: dots-vertical
export const DotsIcon = createIcon(
  <g strokeWidth="1.5">
    <path stroke="none" d="M0 0h24v24H0z" fill="none"></path>
    <circle cx="12" cy="12" r="1"></circle>
    <circle cx="12" cy="19" r="1"></circle>
    <circle cx="12" cy="5" r="1"></circle>
  </g>,
  tablerIconProps,
);

// tabler-icons: pinned
export const PinIcon = createIcon(
  <svg strokeWidth="1.5">
    <path stroke="none" d="M0 0h24v24H0z" fill="none"></path>
    <path d="M9 4v6l-2 4v2h10v-2l-2 -4v-6"></path>
    <line x1="12" y1="16" x2="12" y2="21"></line>
    <line x1="8" y1="4" x2="16" y2="4"></line>
  </svg>,
  tablerIconProps,
);

// tabler-icons: lock-open (via Figma)
export const UnlockedIcon = createIcon(
  <g>
    <path
      d="M13.542 8.542H6.458a2.5 2.5 0 0 0-2.5 2.5v3.75a2.5 2.5 0 0 0 2.5 2.5h7.084a2.5 2.5 0 0 0 2.5-2.5v-3.75a2.5 2.5 0 0 0-2.5-2.5Z"
      stroke="currentColor"
      strokeWidth="1.25"
    />
    <path
      d="M10 13.958a1.042 1.042 0 1 0 0-2.083 1.042 1.042 0 0 0 0 2.083Z"
      stroke="currentColor"
      strokeWidth="1.25"
    />
    <mask
      id="UnlockedIcon"
      style={{ maskType: "alpha" }}
      maskUnits="userSpaceOnUse"
      x={6}
      y={1}
      width={9}
      height={9}
    >
      <path
        stroke="none"
        d="M6.399 9.561V5.175c0-.93.401-1.823 1.116-2.48a3.981 3.981 0 0 1 2.693-1.028c1.01 0 1.98.37 2.694 1.027.715.658 1.116 1.55 1.116 2.481"
        fill="#fff"
      />
    </mask>
    <g mask="url(#UnlockedIcon)">
      <path
        stroke="none"
        d="M5.149 9.561v1.25h2.5v-1.25h-2.5Zm5.06-7.894V.417v1.25Zm2.559 3.508v1.25h2.5v-1.25h-2.5ZM7.648 8.51V5.175h-2.5V8.51h2.5Zm0-3.334c0-.564.243-1.128.713-1.561L6.668 1.775c-.959.883-1.52 2.104-1.52 3.4h2.5Zm.713-1.561a2.732 2.732 0 0 1 1.847-.697v-2.5c-1.31 0-2.585.478-3.54 1.358L8.36 3.614Zm1.847-.697c.71 0 1.374.26 1.847.697l1.694-1.839a5.231 5.231 0 0 0-3.54-1.358v2.5Zm1.847.697c.47.433.713.997.713 1.561h2.5c0-1.296-.56-2.517-1.52-3.4l-1.693 1.839Z"
        fill="currentColor"
      />
    </g>
  </g>,
  modifiedTablerIconProps,
);

// tabler-icons: lock (via Figma)
export const LockedIcon = createIcon(
  <g strokeWidth="1.25">
    <path d="M13.542 8.542H6.458a2.5 2.5 0 0 0-2.5 2.5v3.75a2.5 2.5 0 0 0 2.5 2.5h7.084a2.5 2.5 0 0 0 2.5-2.5v-3.75a2.5 2.5 0 0 0-2.5-2.5Z" />
    <path d="M10 13.958a1.042 1.042 0 1 0 0-2.083 1.042 1.042 0 0 0 0 2.083Z" />
    <path d="M6.667 8.333V5.417C6.667 3.806 8.159 2.5 10 2.5c1.841 0 3.333 1.306 3.333 2.917v2.916" />
  </g>,
  modifiedTablerIconProps,
);

// custom
export const WelcomeScreenMenuArrow = createIcon(
  <>
    <path
      d="M38.5 83.5c-14-2-17.833-10.473-21-22.5C14.333 48.984 12 22 12 12.5"
      stroke="currentColor"
      strokeWidth={2}
      strokeLinecap="round"
    />
    <path
      fillRule="evenodd"
      clipRule="evenodd"
      d="m12.005 10.478 7.905 14.423L6 25.75l6.005-15.273Z"
      fill="currentColor"
    />
    <path
      d="M12.005 10.478c1.92 3.495 3.838 7 7.905 14.423m-7.905-14.423c3.11 5.683 6.23 11.368 7.905 14.423m0 0c-3.68.226-7.35.455-13.91.85m13.91-.85c-5.279.33-10.566.647-13.91.85m0 0c1.936-4.931 3.882-9.86 6.005-15.273M6 25.75c2.069-5.257 4.135-10.505 6.005-15.272"
      stroke="currentColor"
      strokeWidth={2}
      strokeLinecap="round"
    />
  </>,
  { width: 41, height: 94, fill: "none" },
);

// custom
export const WelcomeScreenHelpArrow = createIcon(
  <>
    <path
      d="M18.026 1.232c-5.268 13.125-5.548 33.555 3.285 42.311 8.823 8.75 33.31 12.304 42.422 13.523"
      stroke="currentColor"
      strokeWidth={2}
      strokeLinecap="round"
    />
    <path
      fillRule="evenodd"
      clipRule="evenodd"
      d="m72.181 59.247-13.058-10-2.948 13.62 16.006-3.62Z"
      fill="currentColor"
    />
    <path
      d="M72.181 59.247c-3.163-2.429-6.337-4.856-13.058-10m13.058 10c-5.145-3.936-10.292-7.882-13.058-10m0 0c-.78 3.603-1.563 7.196-2.948 13.62m2.948-13.62c-1.126 5.168-2.24 10.346-2.948 13.62m0 0c5.168-1.166 10.334-2.343 16.006-3.62m-16.006 3.62c5.51-1.248 11.01-2.495 16.006-3.62"
      stroke="currentColor"
      strokeWidth={2}
      strokeLinecap="round"
    />
  </>,
  { width: 85, height: 71, fill: "none" },
);

// custom
export const WelcomeScreenTopToolbarArrow = createIcon(
  <>
    <path
      d="M1 77c14-2 31.833-11.973 35-24 3.167-12.016-6-35-9.5-43.5"
      stroke="currentColor"
      strokeWidth={2}
      strokeLinecap="round"
    />
    <path
      fillRule="evenodd"
      clipRule="evenodd"
      d="m24.165 1.093-2.132 16.309 13.27-4.258-11.138-12.05Z"
      fill="currentColor"
    />
    <path
      d="M24.165 1.093c-.522 3.953-1.037 7.916-2.132 16.309m2.131-16.309c-.835 6.424-1.68 12.854-2.13 16.308m0 0c3.51-1.125 7.013-2.243 13.27-4.257m-13.27 4.257c5.038-1.608 10.08-3.232 13.27-4.257m0 0c-3.595-3.892-7.197-7.777-11.14-12.05m11.14 12.05c-3.837-4.148-7.667-8.287-11.14-12.05"
      stroke="currentColor"
      strokeWidth={2}
      strokeLinecap="round"
    />
  </>,
  { width: 38, height: 78, fill: "none" },
);

// custom
export const ExcalLogo = createIcon(
  <g fill="currentColor">
    <path
      d="M39.9 32.889a.326.326 0 0 0-.279-.056c-2.094-3.083-4.774-6-7.343-8.833l-.419-.472a.212.212 0 0 0-.056-.139.586.586 0 0 0-.167-.111l-.084-.083-.056-.056c-.084-.167-.28-.278-.475-.167-.782.39-1.507.973-2.206 1.528-.92.722-1.842 1.445-2.708 2.25a8.405 8.405 0 0 0-.977 1.028c-.14.194-.028.361.14.444-.615.611-1.23 1.223-1.843 1.861a.315.315 0 0 0-.084.223c0 .083.056.166.111.194l1.09.833v.028c1.535 1.528 4.244 3.611 7.12 5.861.418.334.865.667 1.284 1 .195.223.39.473.558.695.084.11.28.139.391.055.056.056.14.111.196.167a.398.398 0 0 0 .167.056.255.255 0 0 0 .224-.111.394.394 0 0 0 .055-.167c.029 0 .028.028.056.028a.318.318 0 0 0 .224-.084l5.082-5.528a.309.309 0 0 0 0-.444Zm-14.63-1.917a.485.485 0 0 0 .111.14c.586.5 1.2 1 1.843 1.555l-2.569-1.945-.251-.166c-.056-.028-.112-.084-.168-.111l-.195-.167.056-.056.055-.055.112-.111c.866-.861 2.346-2.306 3.1-3.028-.81.805-2.43 3.167-2.095 3.944Zm8.767 6.89-2.122-1.612a44.713 44.713 0 0 0-2.625-2.5c1.145.861 2.122 1.611 2.262 1.75 1.117.972 1.06.806 1.815 1.445l.921.666a1.06 1.06 0 0 1-.251.25Zm.558.416-.056-.028c.084-.055.168-.111.252-.194l-.196.222ZM1.089 5.75c.055.361.14.722.195 1.056.335 1.833.67 3.5 1.284 4.75l.252.944c.084.361.223.806.363.917 1.424 1.25 3.602 3.11 5.947 4.889a.295.295 0 0 0 .363 0s0 .027.028.027a.254.254 0 0 0 .196.084.318.318 0 0 0 .223-.084c2.988-3.305 5.221-6.027 6.813-8.305.112-.111.14-.278.14-.417.111-.111.195-.25.307-.333.111-.111.111-.306 0-.39l-.028-.027c0-.055-.028-.139-.084-.167-.698-.666-1.2-1.138-1.731-1.638-.922-.862-1.871-1.75-3.881-3.75l-.028-.028c-.028-.028-.056-.056-.112-.056-.558-.194-1.703-.389-3.127-.639C6.087 2.223 3.21 1.723.614.944c0 0-.168 0-.196.028l-.083.084c-.028.027-.056.055-.224.11h.056-.056c.028.167.028.278.084.473 0 .055.112.5.112.555l.782 3.556Zm15.496 3.278-.335-.334c.084.112.196.195.335.334Zm-3.546 4.666-.056.056c0-.028.028-.056.056-.056Zm-2.038-10c.168.167.866.834 1.033.973-.726-.334-2.54-1.167-3.379-1.445.838.167 1.983.334 2.346.472ZM1.424 2.306c.419.722.754 3.222 1.089 5.666-.196-.778-.335-1.555-.503-2.278-.251-1.277-.503-2.416-.838-3.416.056 0 .14 0 .252.028Zm-.168-.584c-.112 0-.223-.028-.307-.028 0-.027 0-.055-.028-.055.14 0 .223.028.335.083Zm-1.089.222c0-.027 0-.027 0 0ZM39.453 1.333c.028-.11-.558-.61-.363-.639.42-.027.42-.666 0-.666-.558.028-1.144.166-1.675.25-.977.194-1.982.389-2.96.61-2.205.473-4.383.973-6.561 1.557-.67.194-1.424.333-2.066.666-.224.111-.196.333-.084.472-.056.028-.084.028-.14.056-.195.028-.363.056-.558.083-.168.028-.252.167-.224.334 0 .027.028.083.028.11-1.173 1.556-2.485 3.195-3.909 4.945-1.396 1.611-2.876 3.306-4.356 5.056-4.719 5.5-10.052 11.75-15.943 17.25a.268.268 0 0 0 0 .389c.028.027.056.055.084.055-.084.084-.168.14-.252.222-.056.056-.084.111-.084.167a.605.605 0 0 0-.111.139c-.112.111-.112.305.028.389.111.11.307.11.39-.028.029-.028.029-.056.056-.056a.44.44 0 0 1 .615 0c.335.362.67.723.977 1.028l-.698-.583c-.112-.111-.307-.083-.39.028-.113.11-.085.305.027.389l7.427 6.194c.056.056.112.056.196.056s.14-.028.195-.084l.168-.166c.028.027.083.027.111.027.084 0 .14-.027.196-.083 10.052-10.055 18.15-17.639 27.42-24.417.083-.055.111-.166.111-.25.112 0 .196-.083.251-.194 1.704-5.194 2.039-9.806 2.15-12.083v-.028c0-.028.028-.056.028-.083.028-.056.028-.084.028-.084a1.626 1.626 0 0 0-.111-1.028ZM21.472 9.5c.446-.5.893-1.028 1.34-1.5-2.876 3.778-7.65 9.583-14.408 16.5 4.607-5.083 9.242-10.333 13.068-15ZM5.193 35.778h.084-.084Zm3.462 3.194c-.027-.028-.027-.028 0-.028v.028Zm4.16-3.583c.224-.25.448-.472.699-.722 0 0 0 .027.028.027-.252.223-.475.445-.726.695Zm1.146-1.111c.14-.14.279-.334.446-.5l.028-.028c1.648-1.694 3.351-3.389 5.082-5.111l.028-.028c.419-.333.921-.694 1.368-1.028a379.003 379.003 0 0 0-6.952 6.695ZM24.794 6.472c-.921 1.195-1.954 2.778-2.82 4.028-2.736 3.944-11.532 13.583-11.727 13.75a1976.983 1976.983 0 0 1-8.042 7.639l-.167.167c-.14-.167-.14-.417.028-.556C14.49 19.861 22.03 10.167 25.074 5.917c-.084.194-.14.36-.28.555Zm4.83 5.695c-1.116-.64-1.646-1.64-1.34-2.611l.084-.334c.028-.083.084-.194.14-.277.307-.5.754-.917 1.257-1.167.027 0 .055 0 .083-.028-.028-.056-.028-.139-.028-.222.028-.167.14-.278.335-.278.335 0 1.369.306 1.76.639.111.083.223.194.335.305.14.167.363.445.474.667.056.028.112.306.196.445.056.222.111.472.084.694-.028.028 0 .194-.028.194a2.668 2.668 0 0 1-.363 1.028c-.028.028-.028.056-.056.084l-.028.027c-.14.223-.335.417-.53.556-.643.444-1.369.583-2.095.389 0 0-.195-.084-.28-.111Zm8.154-.834a39.098 39.098 0 0 1-.893 3.167c0 .028-.028.083 0 .111-.056 0-.084.028-.14.056-2.206 1.61-4.356 3.305-6.506 5.028 1.843-1.64 3.686-3.306 5.613-4.945.558-.5.949-1.139 1.06-1.861l.28-1.667v-.055c.14-.334.67-.195.586.166Z"
      fill="currentColor"
    />
  </g>,
  { width: 40, height: 40, fill: "none" },
);

// custom
export const SelectionIcon = createIcon(
  <g stroke="currentColor" strokeLinecap="round" strokeLinejoin="round">
    <path stroke="none" d="M0 0h24v24H0z" fill="none" />
    <path d="M6 6l4.153 11.793a0.365 .365 0 0 0 .331 .207a0.366 .366 0 0 0 .332 -.207l2.184 -4.793l4.787 -1.994a0.355 .355 0 0 0 .213 -.323a0.355 .355 0 0 0 -.213 -.323l-11.787 -4.36z" />
    <path d="M13.5 13.5l4.5 4.5" />
  </g>,
  { fill: "none", width: 22, height: 22, strokeWidth: 1.25 },
);

// tabler-icons: square
export const RectangleIcon = createIcon(
  <g strokeWidth="1.5">
    <path stroke="none" d="M0 0h24v24H0z" fill="none" />
    <rect x="4" y="4" width="16" height="16" rx="2"></rect>
  </g>,
  tablerIconProps,
);

// tabler-icons: square-rotated
export const DiamondIcon = createIcon(
  <g strokeWidth="1.5">
    <path stroke="none" d="M0 0h24v24H0z" fill="none" />
    <path d="M10.5 20.4l-6.9 -6.9c-.781 -.781 -.781 -2.219 0 -3l6.9 -6.9c.781 -.781 2.219 -.781 3 0l6.9 6.9c.781 .781 .781 2.219 0 3l-6.9 6.9c-.781 .781 -2.219 .781 -3 0z" />
  </g>,

  tablerIconProps,
);

// tabler-icons: circle
export const EllipseIcon = createIcon(
  <g strokeWidth="1.5">
    <path stroke="none" d="M0 0h24v24H0z" fill="none" />
    <circle cx="12" cy="12" r="9"></circle>
  </g>,

  tablerIconProps,
);

// tabler-icons: arrow-narrow-right
export const ArrowIcon = createIcon(
  <g strokeWidth="1.5">
    <path stroke="none" d="M0 0h24v24H0z" fill="none" />
    <line x1="5" y1="12" x2="19" y2="12" />
    <line x1="15" y1="16" x2="19" y2="12" />
    <line x1="15" y1="8" x2="19" y2="12" />
  </g>,
  tablerIconProps,
);

// custom?
export const LineIcon = createIcon(
  <path d="M4.167 10h11.666" strokeWidth="1.5" />,
  modifiedTablerIconProps,
);

export const PenModeIcon = createIcon(
  <g strokeWidth="1.25">
    <path stroke="none" d="M0 0h24v24H0z" fill="none"></path>
    <path d="M20 17v-12c0 -1.121 -.879 -2 -2 -2s-2 .879 -2 2v12l2 2l2 -2z"></path>
    <path d="M16 7h4"></path>
    <path d="M18 19h-13a2 2 0 1 1 0 -4h4a2 2 0 1 0 0 -4h-3"></path>
  </g>,
  tablerIconProps,
);

// modified tabler-icons: pencil
export const FreedrawIcon = createIcon(
  <g strokeWidth="1.25">
    <path
      clipRule="evenodd"
      d="m7.643 15.69 7.774-7.773a2.357 2.357 0 1 0-3.334-3.334L4.31 12.357a3.333 3.333 0 0 0-.977 2.357v1.953h1.953c.884 0 1.732-.352 2.357-.977Z"
    />
    <path d="m11.25 5.417 3.333 3.333" />
  </g>,

  modifiedTablerIconProps,
);

// tabler-icons: typography
export const TextIcon = createIcon(
  <g strokeWidth="1.5">
    <path stroke="none" d="M0 0h24v24H0z" fill="none" />
    <line x1="4" y1="20" x2="7" y2="20" />
    <line x1="14" y1="20" x2="21" y2="20" />
    <line x1="6.9" y1="15" x2="13.8" y2="15" />
    <line x1="10.2" y1="6.3" x2="16" y2="20" />
    <polyline points="5 20 11 4 13 4 20 20"></polyline>
  </g>,
  tablerIconProps,
);

// modified tabler-icons: photo
export const ImageIcon = createIcon(
  <g strokeWidth="1.25">
    <path d="M12.5 6.667h.01" />
    <path d="M4.91 2.625h10.18a2.284 2.284 0 0 1 2.285 2.284v10.182a2.284 2.284 0 0 1-2.284 2.284H4.909a2.284 2.284 0 0 1-2.284-2.284V4.909a2.284 2.284 0 0 1 2.284-2.284Z" />
    <path d="m3.333 12.5 3.334-3.333c.773-.745 1.726-.745 2.5 0l4.166 4.166" />
    <path d="m11.667 11.667.833-.834c.774-.744 1.726-.744 2.5 0l1.667 1.667" />
  </g>,
  modifiedTablerIconProps,
);

// tabler-icons: eraser
export const EraserIcon = createIcon(
  <g strokeWidth="1.5">
    <path stroke="none" d="M0 0h24v24H0z" fill="none" />
    <path d="M19 20h-10.5l-4.21 -4.3a1 1 0 0 1 0 -1.41l10 -10a1 1 0 0 1 1.41 0l5 5a1 1 0 0 1 0 1.41l-9.2 9.3" />
    <path d="M18 13.3l-6.3 -6.3" />
  </g>,
  tablerIconProps,
);

export const ZoomInIcon = createIcon(
  <path strokeWidth="1.25" d="M10 4.167v11.666M4.167 10h11.666" />,
  modifiedTablerIconProps,
);

export const ZoomOutIcon = createIcon(
  <path d="M5 10h10" strokeWidth="1.25" />,
  modifiedTablerIconProps,
);

export const ZoomResetIcon = createIcon(
  <g strokeWidth={1.25}>
    <path stroke="none" d="M0 0h24v24H0z" fill="none" />
    <path d="M21 21l-6 -6" />
    <path d="M3.268 12.043a7.017 7.017 0 0 0 6.634 4.957a7.012 7.012 0 0 0 7.043 -6.131a7 7 0 0 0 -5.314 -7.672a7.021 7.021 0 0 0 -8.241 4.403" />
    <path d="M3 4v4h4" />
  </g>,
  tablerIconProps,
);

export const TrashIcon = createIcon(
  <path
    strokeWidth="1.25"
    d="M3.333 5.833h13.334M8.333 9.167v5M11.667 9.167v5M4.167 5.833l.833 10c0 .92.746 1.667 1.667 1.667h6.666c.92 0 1.667-.746 1.667-1.667l.833-10M7.5 5.833v-2.5c0-.46.373-.833.833-.833h3.334c.46 0 .833.373.833.833v2.5"
  />,
  modifiedTablerIconProps,
);

export const EmbedIcon = createIcon(
  <g strokeWidth="1.25">
    <polyline points="12 16 18 10 12 4" />
    <polyline points="8 4 2 10 8 16" />
  </g>,
  modifiedTablerIconProps,
);

export const DuplicateIcon = createIcon(
  <g strokeWidth="1.25">
    <path d="M14.375 6.458H8.958a2.5 2.5 0 0 0-2.5 2.5v5.417a2.5 2.5 0 0 0 2.5 2.5h5.417a2.5 2.5 0 0 0 2.5-2.5V8.958a2.5 2.5 0 0 0-2.5-2.5Z" />
    <path
      clipRule="evenodd"
      d="M11.667 3.125c.517 0 .986.21 1.325.55.34.338.55.807.55 1.325v1.458H8.333c-.485 0-.927.185-1.26.487-.343.312-.57.75-.609 1.24l-.005 5.357H5a1.87 1.87 0 0 1-1.326-.55 1.87 1.87 0 0 1-.549-1.325V5c0-.518.21-.987.55-1.326.338-.34.807-.549 1.325-.549h6.667Z"
    />
  </g>,
  modifiedTablerIconProps,
);

export const MoonIcon = createIcon(
  <path
    clipRule="evenodd"
    d="M10 2.5h.328a6.25 6.25 0 0 0 6.6 10.372A7.5 7.5 0 1 1 10 2.493V2.5Z"
    stroke="currentColor"
  />,
  modifiedTablerIconProps,
);

export const SunIcon = createIcon(
  <g stroke="currentColor" strokeLinejoin="round">
    <path d="M10 12.5a2.5 2.5 0 1 0 0-5 2.5 2.5 0 0 0 0 5ZM10 4.167V2.5M14.167 5.833l1.166-1.166M15.833 10H17.5M14.167 14.167l1.166 1.166M10 15.833V17.5M5.833 14.167l-1.166 1.166M5 10H3.333M5.833 5.833 4.667 4.667" />
  </g>,
  { ...modifiedTablerIconProps, strokeWidth: 1.5 },
);

export const HamburgerMenuIcon = createIcon(
  <g strokeWidth="1.5">
    <path stroke="none" d="M0 0h24v24H0z" fill="none"></path>
    <line x1="4" y1="6" x2="20" y2="6"></line>
    <line x1="4" y1="12" x2="20" y2="12"></line>
    <line x1="4" y1="18" x2="20" y2="18"></line>
  </g>,
  tablerIconProps,
);

export const ExportIcon = createIcon(
  <path
    strokeWidth="1.25"
    d="M3.333 14.167v1.666c0 .92.747 1.667 1.667 1.667h10c.92 0 1.667-.746 1.667-1.667v-1.666M5.833 9.167 10 13.333l4.167-4.166M10 3.333v10"
  />,
  modifiedTablerIconProps,
);

export const HelpIcon = createIcon(
  <g strokeWidth="1.5">
    <path stroke="none" d="M0 0h24v24H0z" fill="none"></path>
    <circle cx="12" cy="12" r="9"></circle>
    <line x1="12" y1="17" x2="12" y2="17.01"></line>
    <path d="M12 13.5a1.5 1.5 0 0 1 1 -1.5a2.6 2.6 0 1 0 -3 -4"></path>
  </g>,
  tablerIconProps,
);

export const HelpIconThin = createIcon(
  <g strokeWidth="1.25">
    <path stroke="none" d="M0 0h24v24H0z" fill="none"></path>
    <circle cx="12" cy="12" r="9"></circle>
    <line x1="12" y1="17" x2="12" y2="17.01"></line>
    <path d="M12 13.5a1.5 1.5 0 0 1 1 -1.5a2.6 2.6 0 1 0 -3 -4"></path>
  </g>,
  tablerIconProps,
);

export const ExternalLinkIcon = createIcon(
  <path
    strokeWidth="1.25"
    d="M9.167 5.833H5.833c-1.254 0-2.5 1.282-2.5 2.5v5.834c0 1.283 1.252 2.5 2.5 2.5h5.834c1.251 0 2.5-1.25 2.5-2.5v-3.334M8.333 11.667l8.334-8.334M12.5 3.333h4.167V7.5"
  />,
  modifiedTablerIconProps,
);

export const GithubIcon = createIcon(
  <path
    d="M7.5 15.833c-3.583 1.167-3.583-2.083-5-2.5m10 4.167v-2.917c0-.833.083-1.166-.417-1.666 2.334-.25 4.584-1.167 4.584-5a3.833 3.833 0 0 0-1.084-2.667 3.5 3.5 0 0 0-.083-2.667s-.917-.25-2.917 1.084a10.25 10.25 0 0 0-5.166 0C5.417 2.333 4.5 2.583 4.5 2.583a3.5 3.5 0 0 0-.083 2.667 3.833 3.833 0 0 0-1.084 2.667c0 3.833 2.25 4.75 4.584 5-.5.5-.5 1-.417 1.666V17.5"
    strokeWidth="1.25"
  />,
  modifiedTablerIconProps,
);

export const DiscordIcon = createIcon(
  <g strokeWidth="1.25">
    <path d="M7.5 10.833a.833.833 0 1 0 0-1.666.833.833 0 0 0 0 1.666ZM12.5 10.833a.833.833 0 1 0 0-1.666.833.833 0 0 0 0 1.666ZM6.25 6.25c2.917-.833 4.583-.833 7.5 0M5.833 13.75c2.917.833 5.417.833 8.334 0" />
    <path d="M12.917 14.167c0 .833 1.25 2.5 1.666 2.5 1.25 0 2.361-1.39 2.917-2.5.556-1.39.417-4.861-1.25-9.584-1.214-.846-2.5-1.116-3.75-1.25l-.833 2.084M7.083 14.167c0 .833-1.13 2.5-1.526 2.5-1.191 0-2.249-1.39-2.778-2.5-.529-1.39-.397-4.861 1.19-9.584 1.157-.846 2.318-1.116 3.531-1.25l.833 2.084" />
  </g>,
  modifiedTablerIconProps,
);

export const XBrandIcon = createIcon(
  <g strokeWidth="1.25">
    <path stroke="none" d="M0 0h24v24H0z" fill="none" />
    <path d="M4 4l11.733 16h4.267l-11.733 -16z" />
    <path d="M4 20l6.768 -6.768m2.46 -2.46l6.772 -6.772" />
  </g>,
  tablerIconProps,
);

export const checkIcon = createIcon(
  <polyline fill="none" stroke="currentColor" points="20 6 9 17 4 12" />,
  {
    width: 24,
    height: 24,
  },
);

export const LinkIcon = createIcon(
  <g strokeWidth="1.25">
    <path d="M8.333 11.667a2.917 2.917 0 0 0 4.167 0l3.333-3.334a2.946 2.946 0 1 0-4.166-4.166l-.417.416" />
    <path d="M11.667 8.333a2.917 2.917 0 0 0-4.167 0l-3.333 3.334a2.946 2.946 0 0 0 4.166 4.166l.417-.416" />
  </g>,
  modifiedTablerIconProps,
);

export const save = createIcon(
  "M433.941 129.941l-83.882-83.882A48 48 0 0 0 316.118 32H48C21.49 32 0 53.49 0 80v352c0 26.51 21.49 48 48 48h352c26.51 0 48-21.49 48-48V163.882a48 48 0 0 0-14.059-33.941zM224 416c-35.346 0-64-28.654-64-64 0-35.346 28.654-64 64-64s64 28.654 64 64c0 35.346-28.654 64-64 64zm96-304.52V212c0 6.627-5.373 12-12 12H76c-6.627 0-12-5.373-12-12V108c0-6.627 5.373-12 12-12h228.52c3.183 0 6.235 1.264 8.485 3.515l3.48 3.48A11.996 11.996 0 0 1 320 111.48z",
  { width: 448, height: 512 },
);

export const saveAs = createIcon(
  "M252 54L203 8a28 27 0 00-20-8H28C12 0 0 12 0 27v195c0 15 12 26 28 26h204c15 0 28-11 28-26V73a28 27 0 00-8-19zM130 213c-21 0-37-16-37-36 0-19 16-35 37-35 20 0 37 16 37 35 0 20-17 36-37 36zm56-169v56c0 4-4 6-7 6H44c-4 0-7-2-7-6V42c0-4 3-7 7-7h133l4 2 3 2a7 7 0 012 5z M296 201l87 95-188 205-78 9c-10 1-19-8-18-20l9-84zm141-14l-41-44a31 31 0 00-46 0l-38 41 87 95 38-42c13-14 13-36 0-50z",
  { width: 448, height: 512 },
);

// tabler-icon: folder
export const LoadIcon = createIcon(
  <path
    d="m9.257 6.351.183.183H15.819c.34 0 .727.182 1.051.506.323.323.505.708.505 1.05v5.819c0 .316-.183.7-.52 1.035-.337.338-.723.522-1.037.522H4.182c-.352 0-.74-.181-1.058-.5-.318-.318-.499-.705-.499-1.057V5.182c0-.351.181-.736.5-1.054.32-.321.71-.503 1.057-.503H6.53l2.726 2.726Z"
    strokeWidth="1.25"
  />,
  modifiedTablerIconProps,
);

export const clipboard = createIcon(
  "M384 112v352c0 26.51-21.49 48-48 48H48c-26.51 0-48-21.49-48-48V112c0-26.51 21.49-48 48-48h80c0-35.29 28.71-64 64-64s64 28.71 64 64h80c26.51 0 48 21.49 48 48zM192 40c-13.255 0-24 10.745-24 24s10.745 24 24 24 24-10.745 24-24-10.745-24-24-24m96 114v-20a6 6 0 0 0-6-6H102a6 6 0 0 0-6 6v20a6 6 0 0 0 6 6h180a6 6 0 0 0 6-6z",
  { width: 384, height: 512 },
);

export const palette = createIcon(
  "M204.3 5C104.9 24.4 24.8 104.3 5.2 203.4c-37 187 131.7 326.4 258.8 306.7 41.2-6.4 61.4-54.6 42.5-91.7-23.1-45.4 9.9-98.4 60.9-98.4h79.7c35.8 0 64.8-29.6 64.9-65.3C511.5 97.1 368.1-26.9 204.3 5zM96 320c-17.7 0-32-14.3-32-32s14.3-32 32-32 32 14.3 32 32-14.3 32-32 32zm32-128c-17.7 0-32-14.3-32-32s14.3-32 32-32 32 14.3 32 32-14.3 32-32 32zm128-64c-17.7 0-32-14.3-32-32s14.3-32 32-32 32 14.3 32 32-14.3 32-32 32zm128 64c-17.7 0-32-14.3-32-32s14.3-32 32-32 32 14.3 32 32-14.3 32-32 32z",
);

export const bucketFillIcon = createIcon(
  <g strokeWidth={1.25}>
    <path stroke="none" d="M0 0h24v24H0z" fill="none" />
    <path d="M5 16l1.465 1.638a2 2 0 1 1 -3.015 .099l1.55 -1.737z" />
    <path d="M13.737 9.737c2.299 -2.3 3.23 -5.095 2.081 -6.245c-1.15 -1.15 -3.945 -.217 -6.244 2.082c-2.3 2.299 -3.231 5.095 -2.082 6.244c1.15 1.15 3.946 .218 6.245 -2.081z" />
    <path d="M7.492 11.818c.362 .362 .768 .676 1.208 .934l6.895 4.047c1.078 .557 2.255 -.075 3.692 -1.512c1.437 -1.437 2.07 -2.614 1.512 -3.692c-.372 -.718 -1.72 -3.017 -4.047 -6.895a6.015 6.015 0 0 0 -.934 -1.208" />
  </g>,
  tablerIconProps,
);

export const ExportImageIcon = createIcon(
  <g strokeWidth="1.25">
    <path stroke="none" d="M0 0h24v24H0z" fill="none"></path>
    <path d="M15 8h.01"></path>
    <path d="M12 20h-5a3 3 0 0 1 -3 -3v-10a3 3 0 0 1 3 -3h10a3 3 0 0 1 3 3v5"></path>
    <path d="M4 15l4 -4c.928 -.893 2.072 -.893 3 0l4 4"></path>
    <path d="M14 14l1 -1c.617 -.593 1.328 -.793 2.009 -.598"></path>
    <path d="M19 16v6"></path>
    <path d="M22 19l-3 3l-3 -3"></path>
  </g>,
  tablerIconProps,
);

export const exportToFileIcon = createIcon(
  "M216 0h80c13.3 0 24 10.7 24 24v168h87.7c17.8 0 26.7 21.5 14.1 34.1L269.7 378.3c-7.5 7.5-19.8 7.5-27.3 0L90.1 226.1c-12.6-12.6-3.7-34.1 14.1-34.1H192V24c0-13.3 10.7-24 24-24zm296 376v112c0 13.3-10.7 24-24 24H24c-13.3 0-24-10.7-24-24V376c0-13.3 10.7-24 24-24h146.7l49 49c20.1 20.1 52.5 20.1 72.6 0l49-49H488c13.3 0 24 10.7 24 24zm-124 88c0-11-9-20-20-20s-20 9-20 20 9 20 20 20 20-9 20-20zm64 0c0-11-9-20-20-20s-20 9-20 20 9 20 20 20 20-9 20-20z",
  { width: 512, height: 512 },
);

export const zoomIn = createIcon(
  "M416 208H272V64c0-17.67-14.33-32-32-32h-32c-17.67 0-32 14.33-32 32v144H32c-17.67 0-32 14.33-32 32v32c0 17.67 14.33 32 32 32h144v144c0 17.67 14.33 32 32 32h32c17.67 0 32-14.33 32-32V304h144c17.67 0 32-14.33 32-32v-32c0-17.67-14.33-32-32-32z",
  { width: 448, height: 512 },
);

export const zoomOut = createIcon(
  "M416 208H32c-17.67 0-32 14.33-32 32v32c0 17.67 14.33 32 32 32h384c17.67 0 32-14.33 32-32v-32c0-17.67-14.33-32-32-32z",
  { width: 448, height: 512 },
);

export const done = createIcon(
  "M173.898 439.404l-166.4-166.4c-9.997-9.997-9.997-26.206 0-36.204l36.203-36.204c9.997-9.998 26.207-9.998 36.204 0L192 312.69 432.095 72.596c9.997-9.997 26.207-9.997 36.204 0l36.203 36.204c9.997 9.997 9.997 26.206 0 36.204l-294.4 294.401c-9.998 9.997-26.207 9.997-36.204-.001z",
);

export const menu = createIcon(
  "M16 132h416c8.837 0 16-7.163 16-16V76c0-8.837-7.163-16-16-16H16C7.163 60 0 67.163 0 76v40c0 8.837 7.163 16 16 16zm0 160h416c8.837 0 16-7.163 16-16v-40c0-8.837-7.163-16-16-16H16c-8.837 0-16 7.163-16 16v40c0 8.837 7.163 16 16 16zm0 160h416c8.837 0 16-7.163 16-16v-40c0-8.837-7.163-16-16-16H16c-8.837 0-16 7.163-16 16v40c0 8.837 7.163 16 16 16z",
);

export const UndoIcon = createIcon(
  <path
    d="M7.5 10.833 4.167 7.5 7.5 4.167M4.167 7.5h9.166a3.333 3.333 0 0 1 0 6.667H12.5"
    strokeWidth="1.25"
  />,
  modifiedTablerIconProps,
);

export const RedoIcon = createIcon(
  <path
    d="M12.5 10.833 15.833 7.5 12.5 4.167M15.833 7.5H6.667a3.333 3.333 0 1 0 0 6.667H7.5"
    strokeWidth="1.25"
  />,
  modifiedTablerIconProps,
);

export const questionCircle = createIcon(
  "M504 256c0 136.997-111.043 248-248 248S8 392.997 8 256C8 119.083 119.043 8 256 8s248 111.083 248 248zM262.655 90c-54.497 0-89.255 22.957-116.549 63.758-3.536 5.286-2.353 12.415 2.715 16.258l34.699 26.31c5.205 3.947 12.621 3.008 16.665-2.122 17.864-22.658 30.113-35.797 57.303-35.797 20.429 0 45.698 13.148 45.698 32.958 0 14.976-12.363 22.667-32.534 33.976C247.128 238.528 216 254.941 216 296v4c0 6.627 5.373 12 12 12h56c6.627 0 12-5.373 12-12v-1.333c0-28.462 83.186-29.647 83.186-106.667 0-58.002-60.165-102-116.531-102zM256 338c-25.365 0-46 20.635-46 46 0 25.364 20.635 46 46 46s46-20.636 46-46c0-25.365-20.635-46-46-46z",
  { mirror: true },
);

export const share = createIcon(
  <path
    d="M5 12.5a2.5 2.5 0 1 0 0-5 2.5 2.5 0 0 0 0 5ZM15 7.5a2.5 2.5 0 1 0 0-5 2.5 2.5 0 0 0 0 5ZM15 17.5a2.5 2.5 0 1 0 0-5 2.5 2.5 0 0 0 0 5ZM7.25 8.917l5.5-2.834M7.25 11.083l5.5 2.834"
    strokeWidth="1.5"
  />,
  modifiedTablerIconProps,
);

export const warning = createIcon(
  "M256 32c14.2 0 27.3 7.5 34.5 19.8l216 368c7.3 12.4 7.3 27.7 .2 40.1S486.3 480 472 480H40c-14.3 0-27.6-7.7-34.7-20.1s-7-27.8 .2-40.1l216-368C228.7 39.5 241.8 32 256 32zm0 128c-13.3 0-24 10.7-24 24V296c0 13.3 10.7 24 24 24s24-10.7 24-24V184c0-13.3-10.7-24-24-24zm32 224a32 32 0 1 0 -64 0 32 32 0 1 0 64 0z",
);

export const shareIOS = createIcon(
  "M16 5l-1.42 1.42-1.59-1.59V16h-1.98V4.83L9.42 6.42 8 5l4-4 4 4zm4 5v11c0 1.1-.9 2-2 2H6c-1.11 0-2-.9-2-2V10c0-1.11.89-2 2-2h3v2H6v11h12V10h-3V8h3c1.1 0 2 .89 2 2z",
  { width: 24, height: 24 },
);

export const exportToPlus = createIcon(
  <g strokeWidth={1.25}>
    <path stroke="none" d="M0 0h24v24H0z" fill="none" />
    <path d="M8 9h-1a2 2 0 0 0 -2 2v8a2 2 0 0 0 2 2h10a2 2 0 0 0 2 -2v-8a2 2 0 0 0 -2 -2h-1" />
    <path d="M12 14v-11" />
    <path d="M9 6l3 -3l3 3" />
  </g>,
  tablerIconProps,
);

export const shareWindows = createIcon(
  <>
    <path
      fill="currentColor"
      d="M40 5.6v6.1l-4.1.7c-8.9 1.4-16.5 6.9-20.6 15C13 32 10.9 43 12.4 43c.4 0 2.4-1.3 4.4-3 5-3.9 12.1-7 18.2-7.7l5-.6v12.8l11.2-11.3L62.5 22 51.2 10.8 40-.5v6.1zm10.2 22.6L44 34.5v-6.8l-6.9.6c-3.9.3-9.8 1.7-13.2 3.1-3.5 1.4-6.5 2.4-6.7 2.2-.9-1 3-7.5 6.4-10.8C28 18.6 34.4 16 40.1 16c3.7 0 3.9-.1 3.9-3.2V9.5l6.2 6.3 6.3 6.2-6.3 6.2z"
    />
    <path
      stroke="currentColor"
      fill="currentColor"
      d="M0 36v20h48v-6.2c0-6 0-6.1-2-4.3-1.1 1-2 2.9-2 4.2V52H4V34c0-17.3-.1-18-2-18s-2 .7-2 20z"
    />
  </>,
  { width: 64, height: 64 },
);

// Icon imported form Storybook
// Storybook is licensed under MIT https://github.com/storybookjs/storybook/blob/next/LICENSE
export const resetZoom = createIcon(
  <path
    stroke="currentColor"
    strokeWidth="40"
    fill="currentColor"
    d="M148 560a318 318 0 0 0 522 110 316 316 0 0 0 0-450 316 316 0 0 0-450 0c-11 11-21 22-30 34v4h47c25 0 46 21 46 46s-21 45-46 45H90c-13 0-25-6-33-14-9-9-14-20-14-33V156c0-25 20-45 45-45s45 20 45 45v32l1 1a401 401 0 0 1 623 509l212 212a42 42 0 0 1-59 59L698 757A401 401 0 0 1 65 570a42 42 0 0 1 83-10z"
  />,
  { width: 1024 },
);

const arrowBarToTopJSX = (
  <g strokeWidth={1.5}>
    <path stroke="none" d="M0 0h24v24H0z" fill="none" />
    <path d="M12 10l0 10" />
    <path d="M12 10l4 4" />
    <path d="M12 10l-4 4" />
    <path d="M4 4l16 0" />
  </g>
);

const arrownNarrowUpJSX = (
  <g strokeWidth={1.5}>
    <path stroke="none" d="M0 0h24v24H0z" fill="none" />
    <path d="M12 5l0 14" />
    <path d="M16 9l-4 -4" />
    <path d="M8 9l4 -4" />
  </g>
);

export const BringForwardIcon = createIcon(arrownNarrowUpJSX, tablerIconProps);

export const SendBackwardIcon = createIcon(arrownNarrowUpJSX, {
  ...tablerIconProps,
  style: {
    transform: "rotate(180deg)",
  },
});

export const BringToFrontIcon = createIcon(arrowBarToTopJSX, tablerIconProps);

export const SendToBackIcon = createIcon(arrowBarToTopJSX, {
  ...tablerIconProps,
  style: {
    transform: "rotate(180deg)",
  },
});

//
// Align action icons created from scratch to match those of z-index actions
// Note: vertical align icons are flipped so the larger item is always the
// first one the user sees. Horizontal align icons should not be flipped since
// that would make them lie about their function.
//
export const AlignTopIcon = createIcon(
  <>
    <g clipPath="url(#a)" stroke="currentColor" strokeWidth="1.25">
      <path
        d="M3.333 3.333h13.334"
        strokeLinecap="round"
        strokeLinejoin="round"
      />
      <path d="M13.542 6.458h-.417c-.92 0-1.667.747-1.667 1.667v7.083c0 .92.746 1.667 1.667 1.667h.417c.92 0 1.666-.746 1.666-1.667V8.125c0-.92-.746-1.667-1.666-1.667ZM6.875 6.458h-.417c-.92 0-1.666.747-1.666 1.667v3.75c0 .92.746 1.667 1.666 1.667h.417c.92 0 1.667-.746 1.667-1.667v-3.75c0-.92-.747-1.667-1.667-1.667Z" />
    </g>
    <defs>
      <clipPath id="a">
        <path fill="#fff" d="M0 0h20v20H0z" />
      </clipPath>
    </defs>
  </>,
  modifiedTablerIconProps,
);

export const AlignBottomIcon = createIcon(
  <>
    <g clipPath="url(#a)" stroke="currentColor" strokeWidth="1.25">
      <path
        d="M3.333 16.667h13.334"
        strokeLinecap="round"
        strokeLinejoin="round"
      />
      <path d="M6.875 3.125h-.417c-.92 0-1.666.746-1.666 1.667v7.083c0 .92.746 1.667 1.666 1.667h.417c.92 0 1.667-.746 1.667-1.667V4.792c0-.92-.747-1.667-1.667-1.667ZM13.542 5.817h-.417c-.92 0-1.667.747-1.667 1.667v4.391c0 .92.746 1.667 1.667 1.667h.417c.92 0 1.666-.746 1.666-1.667V7.484c0-.92-.746-1.667-1.666-1.667Z" />
    </g>
    <defs>
      <clipPath id="a">
        <path fill="#fff" d="M0 0h20v20H0z" />
      </clipPath>
    </defs>
  </>,
  modifiedTablerIconProps,
);

export const AlignLeftIcon = createIcon(
  <>
    <g clipPath="url(#a)" stroke="currentColor" strokeWidth="1.25">
      <path
        d="M3.333 3.333v13.334"
        strokeLinecap="round"
        strokeLinejoin="round"
      />
      <path d="M15.208 4.792H8.125c-.92 0-1.667.746-1.667 1.666v.417c0 .92.747 1.667 1.667 1.667h7.083c.92 0 1.667-.747 1.667-1.667v-.417c0-.92-.746-1.666-1.667-1.666ZM12.516 11.458H8.125c-.92 0-1.667.746-1.667 1.667v.417c0 .92.747 1.666 1.667 1.666h4.391c.92 0 1.667-.746 1.667-1.666v-.417c0-.92-.746-1.667-1.667-1.667Z" />
    </g>
    <defs>
      <clipPath id="a">
        <path fill="#fff" d="M0 0h20v20H0z" />
      </clipPath>
    </defs>
  </>,
  modifiedTablerIconProps,
);

export const AlignRightIcon = createIcon(
  <>
    <g clipPath="url(#a)" stroke="currentColor" strokeWidth="1.25">
      <path
        d="M16.667 3.333v13.334"
        strokeLinecap="round"
        strokeLinejoin="round"
      />
      <path d="M11.875 4.792H4.792c-.92 0-1.667.746-1.667 1.666v.417c0 .92.746 1.667 1.667 1.667h7.083c.92 0 1.667-.747 1.667-1.667v-.417c0-.92-.746-1.666-1.667-1.666ZM11.683 11.458H7.292c-.92 0-1.667.746-1.667 1.667v.417c0 .92.746 1.666 1.667 1.666h4.39c.921 0 1.667-.746 1.667-1.666v-.417c0-.92-.746-1.667-1.666-1.667Z" />
    </g>
    <defs>
      <clipPath id="a">
        <path fill="#fff" d="M0 0h20v20H0z" />
      </clipPath>
    </defs>
  </>,
  modifiedTablerIconProps,
);

export const DistributeHorizontallyIcon = createIcon(
  <>
    <g clipPath="url(#a)" stroke="currentColor" strokeWidth="1.25">
      <path
        d="M16.667 3.333v13.334M3.333 3.333v13.334"
        strokeLinecap="round"
        strokeLinejoin="round"
      />
      <path d="M14.375 10.208v-.416c0-.92-.746-1.667-1.667-1.667H7.292c-.92 0-1.667.746-1.667 1.667v.416c0 .92.746 1.667 1.667 1.667h5.416c.92 0 1.667-.746 1.667-1.667Z" />
    </g>
    <defs>
      <clipPath id="a">
        <path fill="#fff" d="M0 0h20v20H0z" />
      </clipPath>
    </defs>
  </>,
  modifiedTablerIconProps,
);

export const DistributeVerticallyIcon = createIcon(
  <>
    <g clipPath="url(#a)" stroke="currentColor" strokeWidth="1.25">
      <path
        d="M3.333 3.333h13.334M3.333 16.667h13.334"
        strokeLinecap="round"
        strokeLinejoin="round"
      />
      <path d="M10.208 5.625h-.416c-.92 0-1.667.746-1.667 1.667v5.416c0 .92.746 1.667 1.667 1.667h.416c.92 0 1.667-.746 1.667-1.667V7.292c0-.92-.746-1.667-1.667-1.667Z" />
    </g>
    <defs>
      <clipPath id="a">
        <path fill="#fff" d="M0 0h20v20H0z" />
      </clipPath>
    </defs>
  </>,
  modifiedTablerIconProps,
);

export const CenterVerticallyIcon = createIcon(
  <g stroke="currentColor" strokeWidth="1.25">
    <path d="M1.667 10h2.916" strokeLinecap="round" strokeLinejoin="round" />
    <path d="M8.333 10h3.334" strokeLinejoin="round" />
    <path d="M15.417 10h2.916" strokeLinecap="round" strokeLinejoin="round" />
    <path d="M6.875 4.792h-.417c-.92 0-1.666.746-1.666 1.666v7.084c0 .92.746 1.666 1.666 1.666h.417c.92 0 1.667-.746 1.667-1.666V6.458c0-.92-.747-1.666-1.667-1.666ZM13.542 6.458h-.417c-.92 0-1.667.747-1.667 1.667v3.75c0 .92.746 1.667 1.667 1.667h.417c.92 0 1.666-.746 1.666-1.667v-3.75c0-.92-.746-1.667-1.666-1.667Z" />
  </g>,
  modifiedTablerIconProps,
);

export const CenterHorizontallyIcon = createIcon(
  <g stroke="currentColor" strokeWidth="1.25">
    <path d="M10 18.333v-2.916" strokeLinecap="round" strokeLinejoin="round" />
    <path d="M10 11.667V8.333" strokeLinejoin="round" />
    <path d="M10 4.583V1.667" strokeLinecap="round" strokeLinejoin="round" />
    <path d="M4.792 13.125v.417c0 .92.746 1.666 1.666 1.666h7.084c.92 0 1.666-.746 1.666-1.666v-.417c0-.92-.746-1.667-1.666-1.667H6.458c-.92 0-1.666.746-1.666 1.667ZM6.458 6.458v.417c0 .92.747 1.667 1.667 1.667h3.75c.92 0 1.667-.747 1.667-1.667v-.417c0-.92-.746-1.666-1.667-1.666h-3.75c-.92 0-1.667.746-1.667 1.666Z" />
  </g>,
  modifiedTablerIconProps,
);

export const usersIcon = createIcon(
  <g strokeWidth="1.5">
    <path stroke="none" d="M0 0h24v24H0z" fill="none"></path>
    <circle cx="9" cy="7" r="4"></circle>
    <path d="M3 21v-2a4 4 0 0 1 4 -4h4a4 4 0 0 1 4 4v2"></path>
    <path d="M16 3.13a4 4 0 0 1 0 7.75"></path>
    <path d="M21 21v-2a4 4 0 0 0 -3 -3.85"></path>
  </g>,
  tablerIconProps,
);

// not mirrored because it's inspired by a playback control, which is always RTL
export const start = createIcon(
  "M256 8C119 8 8 119 8 256s111 248 248 248 248-111 248-248S393 8 256 8zm115.7 272l-176 101c-15.8 8.8-35.7-2.5-35.7-21V152c0-18.4 19.8-29.8 35.7-21l176 107c16.4 9.2 16.4 32.9 0 42z",
);

export const stop = createIcon(
  "M256 8C119 8 8 119 8 256s111 248 248 248 248-111 248-248S393 8 256 8zm96 328c0 8.8-7.2 16-16 16H176c-8.8 0-16-7.2-16-16V176c0-8.8 7.2-16 16-16h160c8.8 0 16 7.2 16 16v160z",
);

export const CloseIcon = createIcon(
  <>
    <g
      clipPath="url(#a)"
      stroke="currentColor"
      strokeWidth="1.25"
      strokeLinecap="round"
      strokeLinejoin="round"
    >
      <path d="M15 5 5 15M5 5l10 10" />
    </g>
    <defs>
      <clipPath id="a">
        <path fill="#fff" d="M0 0h20v20H0z" />
      </clipPath>
    </defs>
  </>,
  modifiedTablerIconProps,
);

export const clone = createIcon(
  "M464 0c26.51 0 48 21.49 48 48v288c0 26.51-21.49 48-48 48H176c-26.51 0-48-21.49-48-48V48c0-26.51 21.49-48 48-48h288M176 416c-44.112 0-80-35.888-80-80V128H48c-26.51 0-48 21.49-48 48v288c0 26.51 21.49 48 48 48h288c26.51 0 48-21.49 48-48v-48H176z",
  { mirror: true },
);

// modified https://feathericons.com/?query=shield
export const shield = createIcon(
  "M11.553 22.894a.998.998 0 00.894 0s3.037-1.516 5.465-4.097C19.616 16.987 21 14.663 21 12V5a1 1 0 00-.649-.936l-8-3a.998.998 0 00-.702 0l-8 3A1 1 0 003 5v7c0 2.663 1.384 4.987 3.088 6.797 2.428 2.581 5.465 4.097 5.465 4.097zm-1.303-8.481l6.644-6.644a.856.856 0 111.212 1.212l-7.25 7.25a.856.856 0 01-1.212 0l-3.75-3.75a.856.856 0 111.212-1.212l3.144 3.144z",
  { width: 24 },
);

export const file = createIcon(
  "M369.9 97.9L286 14C277 5 264.8-.1 252.1-.1H48C21.5 0 0 21.5 0 48v416c0 26.5 21.5 48 48 48h288c26.5 0 48-21.5 48-48V131.9c0-12.7-5.1-25-14.1-34zM332.1 128H256V51.9l76.1 76.1zM48 464V48h160v104c0 13.3 10.7 24 24 24h104v288H48zm32-48h224V288l-23.5-23.5c-4.7-4.7-12.3-4.7-17 0L176 352l-39.5-39.5c-4.7-4.7-12.3-4.7-17 0L80 352v64zm48-240c-26.5 0-48 21.5-48 48s21.5 48 48 48 48-21.5 48-48-21.5-48-48-48z",
  { width: 384, height: 512 },
);

// TODO barnabasmolnar/editor-redesign
// couldn't find a new icon for this
export const GroupIcon = React.memo(({ theme }: { theme: Theme }) =>
  createIcon(
    <>
      <path d="M25 26H111V111H25" fill={iconFillColor(theme)} />
      <path
        d="M25 111C25 80.2068 25 49.4135 25 26M25 26C48.6174 26 72.2348 26 111 26H25ZM25 26C53.3671 26 81.7343 26 111 26H25ZM111 26C111 52.303 111 78.606 111 111V26ZM111 26C111 51.2947 111 76.5893 111 111V26ZM111 111C87.0792 111 63.1585 111 25 111H111ZM111 111C87.4646 111 63.9293 111 25 111H111ZM25 111C25 81.1514 25 51.3028 25 26V111Z"
        stroke={iconFillColor(theme)}
        strokeWidth="2"
      />
      <path d="M100 100H160V160H100" fill={iconFillColor(theme)} />
      <path
        d="M100 160C100 144.106 100 128.211 100 100M100 100C117.706 100 135.412 100 160 100H100ZM100 100C114.214 100 128.428 100 160 100H100ZM160 100C160 120.184 160 140.369 160 160V100ZM160 100C160 113.219 160 126.437 160 160V100ZM160 160C145.534 160 131.068 160 100 160H160ZM160 160C143.467 160 126.934 160 100 160H160ZM100 160C100 143.661 100 127.321 100 100V160Z"
        stroke={iconFillColor(theme)}
        strokeWidth="2"
      />
      <g
        fill={handlerColor(theme)}
        stroke={iconFillColor(theme)}
        strokeWidth="6"
      >
        <rect x="2.5" y="2.5" width="30" height="30" />
        <rect x="2.5" y="149.5" width="30" height="30" />
        <rect x="147.5" y="149.5" width="30" height="30" />
        <rect x="147.5" y="2.5" width="30" height="30" />
      </g>
    </>,
    { width: 182, height: 182, mirror: true },
  ),
);

export const UngroupIcon = React.memo(({ theme }: { theme: Theme }) =>
  createIcon(
    <>
      <path d="M25 26H111V111H25" fill={iconFillColor(theme)} />
      <path
        d="M25 111C25 80.2068 25 49.4135 25 26M25 26C48.6174 26 72.2348 26 111 26H25ZM25 26C53.3671 26 81.7343 26 111 26H25ZM111 26C111 52.303 111 78.606 111 111V26ZM111 26C111 51.2947 111 76.5893 111 111V26ZM111 111C87.0792 111 63.1585 111 25 111H111ZM111 111C87.4646 111 63.9293 111 25 111H111ZM25 111C25 81.1514 25 51.3028 25 26V111Z"
        stroke={iconFillColor(theme)}
        strokeWidth="2"
      />
      <path d="M100 100H160V160H100" fill={iconFillColor(theme)} />
      <path
        d="M100 160C100 144.106 100 128.211 100 100M100 100C117.706 100 135.412 100 160 100H100ZM100 100C114.214 100 128.428 100 160 100H100ZM160 100C160 120.184 160 140.369 160 160V100ZM160 100C160 113.219 160 126.437 160 160V100ZM160 160C145.534 160 131.068 160 100 160H160ZM160 160C143.467 160 126.934 160 100 160H160ZM100 160C100 143.661 100 127.321 100 100V160Z"
        stroke={iconFillColor(theme)}
        strokeWidth="2"
      />
      <g
        fill={handlerColor(theme)}
        stroke={iconFillColor(theme)}
        strokeWidth="6"
      >
        <rect x="2.5" y="2.5" width="30" height="30" />
        <rect x="78.5" y="149.5" width="30" height="30" />
        <rect x="147.5" y="149.5" width="30" height="30" />
        <rect x="147.5" y="78.5" width="30" height="30" />
        <rect x="105.5" y="2.5" width="30" height="30" />
        <rect x="2.5" y="102.5" width="30" height="30" />
      </g>
    </>,
    { width: 182, height: 182, mirror: true },
  ),
);

export const FillZigZagIcon = createIcon(
  <g strokeWidth={1.25}>
    <path d="M5.879 2.625h8.242a3.27 3.27 0 0 1 3.254 3.254v8.242a3.27 3.27 0 0 1-3.254 3.254H5.88a3.27 3.27 0 0 1-3.254-3.254V5.88A3.27 3.27 0 0 1 5.88 2.626l-.001-.001ZM4.518 16.118l7.608-12.83m.198 13.934 5.051-9.897M2.778 9.675l9.348-6.387m-7.608 12.83 12.857-8.793" />
  </g>,
  modifiedTablerIconProps,
);

export const FillHachureIcon = createIcon(
  <>
    <path
      d="M5.879 2.625h8.242a3.254 3.254 0 0 1 3.254 3.254v8.242a3.254 3.254 0 0 1-3.254 3.254H5.88a3.254 3.254 0 0 1-3.254-3.254V5.88a3.254 3.254 0 0 1 3.254-3.254Z"
      stroke="currentColor"
      strokeWidth="1.25"
    />
    <mask
      id="FillHachureIcon"
      style={{ maskType: "alpha" }}
      maskUnits="userSpaceOnUse"
      x={2}
      y={2}
      width={16}
      height={16}
    >
      <path
        d="M5.879 2.625h8.242a3.254 3.254 0 0 1 3.254 3.254v8.242a3.254 3.254 0 0 1-3.254 3.254H5.88a3.254 3.254 0 0 1-3.254-3.254V5.88a3.254 3.254 0 0 1 3.254-3.254Z"
        fill="currentColor"
        stroke="currentColor"
        strokeWidth="1.25"
      />
    </mask>
    <g mask="url(#FillHachureIcon)">
      <path
        d="M2.258 15.156 15.156 2.258M7.324 20.222 20.222 7.325m-20.444 5.35L12.675-.222m-8.157 18.34L17.416 5.22"
        stroke="currentColor"
        strokeWidth="1.25"
        strokeLinecap="round"
        strokeLinejoin="round"
      />
    </g>
  </>,
  modifiedTablerIconProps,
);

export const FillCrossHatchIcon = createIcon(
  <>
    <g clipPath="url(#a)">
      <path
        d="M5.879 2.625h8.242a3.254 3.254 0 0 1 3.254 3.254v8.242a3.254 3.254 0 0 1-3.254 3.254H5.88a3.254 3.254 0 0 1-3.254-3.254V5.88a3.254 3.254 0 0 1 3.254-3.254Z"
        stroke="currentColor"
        strokeWidth="1.25"
      />
      <mask
        id="FillCrossHatchIcon"
        style={{ maskType: "alpha" }}
        maskUnits="userSpaceOnUse"
        x={-1}
        y={-1}
        width={22}
        height={22}
      >
        <path
          d="M2.426 15.044 15.044 2.426M7.383 20 20 7.383M0 12.617 12.617 0m-7.98 17.941L17.256 5.324m-2.211 12.25L2.426 4.956M20 12.617 7.383 0m5.234 20L0 7.383m17.941 7.98L5.324 2.745"
          stroke="currentColor"
          strokeWidth="1.25"
          strokeLinecap="round"
          strokeLinejoin="round"
        />
      </mask>
      <g mask="url(#FillCrossHatchIcon)">
        <path
          d="M14.121 2H5.88A3.879 3.879 0 0 0 2 5.879v8.242A3.879 3.879 0 0 0 5.879 18h8.242A3.879 3.879 0 0 0 18 14.121V5.88A3.879 3.879 0 0 0 14.121 2Z"
          fill="currentColor"
        />
      </g>
    </g>
    <defs>
      <clipPath id="a">
        <path fill="#fff" d="M0 0h20v20H0z" />
      </clipPath>
    </defs>
  </>,
  modifiedTablerIconProps,
);

export const FillSolidIcon = createIcon(
  <>
    <g clipPath="url(#a)">
      <path
        d="M4.91 2.625h10.18a2.284 2.284 0 0 1 2.285 2.284v10.182a2.284 2.284 0 0 1-2.284 2.284H4.909a2.284 2.284 0 0 1-2.284-2.284V4.909a2.284 2.284 0 0 1 2.284-2.284Z"
        stroke="currentColor"
        strokeWidth="1.25"
      />
    </g>
    <defs>
      <clipPath id="a">
        <path fill="#fff" d="M0 0h20v20H0z" />
      </clipPath>
    </defs>
  </>,
  { ...modifiedTablerIconProps, fill: "currentColor" },
);

export const StrokeWidthBaseIcon = createIcon(
  <>
    <path
      d="M4.167 10h11.666"
      stroke="currentColor"
      strokeWidth="1.25"
      strokeLinecap="round"
      strokeLinejoin="round"
    />
  </>,
  modifiedTablerIconProps,
);

export const StrokeWidthBoldIcon = createIcon(
  <path
    d="M5 10h10"
    stroke="currentColor"
    strokeWidth="2.5"
    strokeLinecap="round"
    strokeLinejoin="round"
  />,
  modifiedTablerIconProps,
);

export const StrokeWidthExtraBoldIcon = createIcon(
  <path
    d="M5 10h10"
    stroke="currentColor"
    strokeWidth="3.75"
    strokeLinecap="round"
    strokeLinejoin="round"
  />,
  modifiedTablerIconProps,
);

export const StrokeStyleSolidIcon = React.memo(({ theme }: { theme: Theme }) =>
  createIcon(
    <path
      d="M6 10H34"
      stroke={iconFillColor(theme)}
      strokeWidth={2}
      fill="none"
      strokeLinecap="round"
    />,
    {
      width: 40,
      height: 20,
    },
  ),
);

export const StrokeStyleDashedIcon = createIcon(
  <g strokeWidth="2">
    <path stroke="none" d="M0 0h24v24H0z" fill="none" />
    <path d="M5 12h2" />
    <path d="M17 12h2" />
    <path d="M11 12h2" />
  </g>,
  tablerIconProps,
);

// tabler-icons: line-dotted
export const StrokeStyleDottedIcon = createIcon(
  <g strokeWidth="2">
    <path stroke="none" d="M0 0h24v24H0z" fill="none" />
    <path d="M4 12v.01" />
    <path d="M8 12v.01" />
    <path d="M12 12v.01" />
    <path d="M16 12v.01" />
    <path d="M20 12v.01" />
  </g>,
  tablerIconProps,
);

export const SloppinessArchitectIcon = createIcon(
  <path
    d="M2.5 12.038c1.655-.885 5.9-3.292 8.568-4.354 2.668-1.063.101 2.821 1.32 3.104 1.218.283 5.112-1.814 5.112-1.814"
    strokeWidth="1.25"
  />,
  modifiedTablerIconProps,
);

export const SloppinessArtistIcon = createIcon(
  <path
    d="M2.5 12.563c1.655-.886 5.9-3.293 8.568-4.355 2.668-1.062.101 2.822 1.32 3.105 1.218.283 5.112-1.814 5.112-1.814m-13.469 2.23c2.963-1.586 6.13-5.62 7.468-4.998 1.338.623-1.153 4.11-.132 5.595 1.02 1.487 6.133-1.43 6.133-1.43"
    strokeWidth="1.25"
  />,
  modifiedTablerIconProps,
);

export const SloppinessCartoonistIcon = createIcon(
  <path
    d="M2.5 11.936c1.737-.879 8.627-5.346 10.42-5.268 1.795.078-.418 5.138.345 5.736.763.598 3.53-1.789 4.235-2.147M2.929 9.788c1.164-.519 5.47-3.28 6.987-3.114 1.519.165 1 3.827 2.121 4.109 1.122.281 3.839-2.016 4.606-2.42"
    strokeWidth="1.25"
  />,
  modifiedTablerIconProps,
);

export const EdgeSharpIcon = createIcon(
  <svg strokeWidth="1.5">
    <path d="M3.33334 9.99998V6.66665C3.33334 6.04326 3.33403 4.9332 3.33539 3.33646C4.95233 3.33436 6.06276 3.33331 6.66668 3.33331H10" />
    <path d="M13.3333 3.33331V3.34331" />
    <path d="M16.6667 3.33331V3.34331" />
    <path d="M16.6667 6.66669V6.67669" />
    <path d="M16.6667 10V10.01" />
    <path d="M3.33334 13.3333V13.3433" />
    <path d="M16.6667 13.3333V13.3433" />
    <path d="M3.33334 16.6667V16.6767" />
    <path d="M6.66666 16.6667V16.6767" />
    <path d="M10 16.6667V16.6767" />
    <path d="M13.3333 16.6667V16.6767" />
    <path d="M16.6667 16.6667V16.6767" />
  </svg>,
  modifiedTablerIconProps,
);

// tabler-icons: border-radius
export const EdgeRoundIcon = createIcon(
  <g
    strokeWidth="1.5"
    stroke="currentColor"
    strokeLinecap="round"
    strokeLinejoin="round"
  >
    <path stroke="none" d="M0 0h24v24H0z" fill="none" />
    <path d="M4 12v-4a4 4 0 0 1 4 -4h4" />
    <line x1="16" y1="4" x2="16" y2="4.01" />
    <line x1="20" y1="4" x2="20" y2="4.01" />
    <line x1="20" y1="8" x2="20" y2="8.01" />
    <line x1="20" y1="12" x2="20" y2="12.01" />
    <line x1="4" y1="16" x2="4" y2="16.01" />
    <line x1="20" y1="16" x2="20" y2="16.01" />
    <line x1="4" y1="20" x2="4" y2="20.01" />
    <line x1="8" y1="20" x2="8" y2="20.01" />
    <line x1="12" y1="20" x2="12" y2="20.01" />
    <line x1="16" y1="20" x2="16" y2="20.01" />
    <line x1="20" y1="20" x2="20" y2="20.01" />
  </g>,
  tablerIconProps,
);

export const ArrowheadNoneIcon = createIcon(
  <path d="M6 10H34" stroke="currentColor" strokeWidth={2} fill="none" />,
  {
    width: 40,
    height: 20,
  },
);

export const ArrowheadArrowIcon = React.memo(
  ({ flip = false }: { flip?: boolean }) =>
    createIcon(
      <g
        transform={flip ? "translate(40, 0) scale(-1, 1)" : ""}
        stroke="currentColor"
        strokeWidth={2}
        fill="none"
      >
        <path d="M34 10H6M34 10L27 5M34 10L27 15" />
        <path d="M27.5 5L34.5 10L27.5 15" />
      </g>,
      { width: 40, height: 20 },
    ),
);

export const ArrowheadCircleIcon = React.memo(
  ({ flip = false }: { flip?: boolean }) =>
    createIcon(
      <g
        stroke="currentColor"
        fill="currentColor"
        transform={flip ? "translate(40, 0) scale(-1, 1)" : ""}
      >
        <path d="M32 10L6 10" strokeWidth={2} />
        <circle r="4" transform="matrix(-1 0 0 1 30 10)" />
      </g>,
      { width: 40, height: 20 },
    ),
);

export const ArrowheadCircleOutlineIcon = React.memo(
  ({ flip = false }: { flip?: boolean }) =>
    createIcon(
      <g
        stroke="currentColor"
        fill="none"
        transform={flip ? "translate(40, 0) scale(-1, 1)" : ""}
        strokeWidth={2}
      >
        <path d="M26 10L6 10" />
        <circle r="4" transform="matrix(-1 0 0 1 30 10)" />
      </g>,
      { width: 40, height: 20 },
    ),
);

export const ArrowheadBarIcon = React.memo(
  ({ flip = false }: { flip?: boolean }) =>
    createIcon(
      <g transform={flip ? "translate(40, 0) scale(-1, 1)" : ""}>
        <path
          d="M34 10H5.99996M34 10L34 5M34 10L34 15"
          stroke="currentColor"
          strokeWidth={2}
          fill="none"
        />
      </g>,
      { width: 40, height: 20 },
    ),
);

export const ArrowheadTriangleIcon = React.memo(
  ({ flip = false }: { flip?: boolean }) =>
    createIcon(
      <g
        stroke="currentColor"
        fill="currentColor"
        transform={flip ? "translate(40, 0) scale(-1, 1)" : ""}
      >
        <path d="M32 10L6 10" strokeWidth={2} />
        <path d="M27.5 5.5L34.5 10L27.5 14.5L27.5 5.5" />
      </g>,
      { width: 40, height: 20 },
    ),
);

export const ArrowheadTriangleOutlineIcon = React.memo(
  ({ flip = false }: { flip?: boolean }) =>
    createIcon(
      <g
        stroke="currentColor"
        fill="none"
        transform={flip ? "translate(40, 0) scale(-1, 1)" : ""}
        strokeWidth={2}
        strokeLinejoin="round"
      >
        <path d="M6,9.5H27" />
        <path d="M27,5L34,10L27,14Z" fill="none" />
      </g>,

      { width: 40, height: 20 },
    ),
);

export const ArrowheadDiamondIcon = React.memo(
  ({ flip = false }: { flip?: boolean }) =>
    createIcon(
      <g
        stroke="currentColor"
        fill="currentColor"
        transform={flip ? "translate(40, 0) scale(-1, 1)" : ""}
        strokeLinejoin="round"
        strokeWidth={2}
      >
        <path d="M6,9.5H20" />
        <path d="M27,5L34,10L27,14L20,9.5Z" />
      </g>,
      { width: 40, height: 20 },
    ),
);

export const ArrowheadDiamondOutlineIcon = React.memo(
  ({ flip = false }: { flip?: boolean }) =>
    createIcon(
      <g
        stroke="currentColor"
        fill="none"
        transform={flip ? "translate(40, 0) scale(-1, 1)" : ""}
        strokeLinejoin="round"
        strokeWidth={2}
      >
        <path d="M6,9.5H20" />
        <path d="M27,5L34,10L27,14L20,9.5Z" />
      </g>,
      { width: 40, height: 20 },
    ),
);

export const FontSizeSmallIcon = createIcon(
  <>
    <g clipPath="url(#a)">
      <path
        d="M14.167 6.667a3.333 3.333 0 0 0-3.334-3.334H9.167a3.333 3.333 0 0 0 0 6.667h1.666a3.333 3.333 0 0 1 0 6.667H9.167a3.333 3.333 0 0 1-3.334-3.334"
        stroke="currentColor"
        strokeWidth="1.25"
        strokeLinecap="round"
        strokeLinejoin="round"
      />
    </g>
    <defs>
      <clipPath id="a">
        <path fill="#fff" d="M0 0h20v20H0z" />
      </clipPath>
    </defs>
  </>,
  modifiedTablerIconProps,
);

export const FontSizeMediumIcon = createIcon(
  <>
    <g clipPath="url(#a)">
      <path
        d="M5 16.667V3.333L10 15l5-11.667v13.334"
        stroke="currentColor"
        strokeWidth="1.25"
        strokeLinecap="round"
        strokeLinejoin="round"
      />
    </g>
    <defs>
      <clipPath id="a">
        <path fill="#fff" d="M0 0h20v20H0z" />
      </clipPath>
    </defs>
  </>,
  modifiedTablerIconProps,
);

export const FontSizeLargeIcon = createIcon(
  <>
    <g clipPath="url(#a)">
      <path
        d="M5.833 3.333v13.334h8.334"
        stroke="currentColor"
        strokeWidth="1.25"
        strokeLinecap="round"
        strokeLinejoin="round"
      />
    </g>
    <defs>
      <clipPath id="a">
        <path fill="#fff" d="M0 0h20v20H0z" />
      </clipPath>
    </defs>
  </>,
  modifiedTablerIconProps,
);

export const FontSizeExtraLargeIcon = createIcon(
  <>
    <path
      d="m1.667 3.333 6.666 13.334M8.333 3.333 1.667 16.667M11.667 3.333v13.334h6.666"
      stroke="currentColor"
      strokeWidth="1.25"
      strokeLinecap="round"
      strokeLinejoin="round"
    />
  </>,
  modifiedTablerIconProps,
);

export const fontSizeIcon = createIcon(
  <g strokeWidth={1.25}>
    <path stroke="none" d="M0 0h24v24H0z" fill="none" />
    <path d="M3 7v-2h13v2" />
    <path d="M10 5v14" />
    <path d="M12 19h-4" />
    <path d="M15 13v-1h6v1" />
    <path d="M18 12v7" />
    <path d="M17 19h2" />
  </g>,
  tablerIconProps,
);

export const FontFamilyNormalIcon = createIcon(
  <>
    <g
      stroke="currentColor"
      strokeWidth="1.25"
      strokeLinecap="round"
      strokeLinejoin="round"
    >
      <path d="M5.833 16.667v-10a3.333 3.333 0 0 1 3.334-3.334h1.666a3.333 3.333 0 0 1 3.334 3.334v10M5.833 10.833h8.334" />
    </g>
  </>,
  modifiedTablerIconProps,
);

export const FontFamilyCodeIcon = createIcon(
  <>
    <g
      clipPath="url(#a)"
      stroke="currentColor"
      strokeWidth="1.25"
      strokeLinecap="round"
      strokeLinejoin="round"
    >
      <path d="M5.833 6.667 2.5 10l3.333 3.333M14.167 6.667 17.5 10l-3.333 3.333M11.667 3.333 8.333 16.667" />
    </g>
    <defs>
      <clipPath id="a">
        <path fill="#fff" d="M0 0h20v20H0z" />
      </clipPath>
    </defs>
  </>,
  modifiedTablerIconProps,
);

export const TextAlignLeftIcon = createIcon(
  <g
    stroke="currentColor"
    fill="none"
    strokeLinecap="round"
    strokeLinejoin="round"
    strokeWidth={2}
  >
    <path stroke="none" d="M0 0h24v24H0z" fill="none" />
    <line x1="4" y1="8" x2="20" y2="8" />
    <line x1="4" y1="12" x2="12" y2="12" />
    <line x1="4" y1="16" x2="16" y2="16" />
  </g>,
  tablerIconProps,
);

export const TextAlignCenterIcon = createIcon(
  <g
    stroke="currentColor"
    fill="none"
    strokeLinecap="round"
    strokeLinejoin="round"
  >
    <path stroke="none" d="M0 0h24v24H0z" fill="none" />
    <line x1="4" y1="8" x2="20" y2="8" />
    <line x1="8" y1="12" x2="16" y2="12" />
    <line x1="6" y1="16" x2="18" y2="16" />
  </g>,
  tablerIconProps,
);

export const TextAlignRightIcon = createIcon(
  <g
    stroke="currentColor"
    fill="none"
    strokeLinecap="round"
    strokeLinejoin="round"
  >
    <path stroke="none" d="M0 0h24v24H0z" fill="none" />
    <line x1="4" y1="8" x2="20" y2="8" />
    <line x1="10" y1="12" x2="20" y2="12" />
    <line x1="8" y1="16" x2="20" y2="16" />
  </g>,
  tablerIconProps,
);

// tabler-icons: layout-align-top
export const TextAlignTopIcon = React.memo(({ theme }: { theme: Theme }) =>
  createIcon(
    <g
      strokeWidth="1.5"
      stroke="currentColor"
      fill="none"
      strokeLinecap="round"
      strokeLinejoin="round"
    >
      <path stroke="none" d="M0 0h24v24H0z" fill="none" />
      <line x1="4" y1="4" x2="20" y2="4" />
      <rect x="9" y="8" width="6" height="12" rx="2" />
    </g>,
    tablerIconProps,
  ),
);

// tabler-icons: layout-align-bottom
export const TextAlignBottomIcon = React.memo(({ theme }: { theme: Theme }) =>
  createIcon(
    <g
      strokeWidth="2"
      stroke="currentColor"
      fill="none"
      strokeLinecap="round"
      strokeLinejoin="round"
    >
      <path stroke="none" d="M0 0h24v24H0z" fill="none" />
      <line x1="4" y1="20" x2="20" y2="20" />
      <rect x="9" y="4" width="6" height="12" rx="2"></rect>
    </g>,
    tablerIconProps,
  ),
);

// tabler-icons: layout-align-middle
export const TextAlignMiddleIcon = React.memo(({ theme }: { theme: Theme }) =>
  createIcon(
    <g
      strokeWidth="1.5"
      stroke="currentColor"
      fill="none"
      strokeLinecap="round"
      strokeLinejoin="round"
    >
      <path stroke="none" d="M0 0h24v24H0z" fill="none" />
      <line x1="4" y1="12" x2="9" y2="12" />
      <line x1="15" y1="12" x2="20" y2="12" />
      <rect x="9" y="6" width="6" height="12" rx="2" />
    </g>,
    tablerIconProps,
  ),
);

export const angleIcon = createIcon(
  <g>
    <path stroke="none" d="M0 0h24v24H0z" fill="none" />
    <path d="M21 19h-18l9 -15" />
    <path d="M20.615 15.171h.015" />
    <path d="M19.515 11.771h.015" />
    <path d="M17.715 8.671h.015" />
    <path d="M15.415 5.971h.015" />
  </g>,
  tablerIconProps,
);

export const publishIcon = createIcon(
  <path
    d="M537.6 226.6c4.1-10.7 6.4-22.4 6.4-34.6 0-53-43-96-96-96-19.7 0-38.1 6-53.3 16.2C367 64.2 315.3 32 256 32c-88.4 0-160 71.6-160 160 0 2.7.1 5.4.2 8.1C40.2 219.8 0 273.2 0 336c0 79.5 64.5 144 144 144h368c70.7 0 128-57.3 128-128 0-61.9-44-113.6-102.4-125.4zM393.4 288H328v112c0 8.8-7.2 16-16 16h-48c-8.8 0-16-7.2-16-16V288h-65.4c-14.3 0-21.4-17.2-11.3-27.3l105.4-105.4c6.2-6.2 16.4-6.2 22.6 0l105.4 105.4c10.1 10.1 2.9 27.3-11.3 27.3z"
    fill="currentColor"
  />,
  { width: 640, height: 512 },
);

export const eraser = createIcon(
  <path d="M480 416C497.7 416 512 430.3 512 448C512 465.7 497.7 480 480 480H150.6C133.7 480 117.4 473.3 105.4 461.3L25.37 381.3C.3786 356.3 .3786 315.7 25.37 290.7L258.7 57.37C283.7 32.38 324.3 32.38 349.3 57.37L486.6 194.7C511.6 219.7 511.6 260.3 486.6 285.3L355.9 416H480zM265.4 416L332.7 348.7L195.3 211.3L70.63 336L150.6 416L265.4 416z" />,
);

export const handIcon = createIcon(
  <g strokeWidth={1.25}>
    <path stroke="none" d="M0 0h24v24H0z" fill="none"></path>
    <path d="M8 13v-7.5a1.5 1.5 0 0 1 3 0v6.5"></path>
    <path d="M11 5.5v-2a1.5 1.5 0 1 1 3 0v8.5"></path>
    <path d="M14 5.5a1.5 1.5 0 0 1 3 0v6.5"></path>
    <path d="M17 7.5a1.5 1.5 0 0 1 3 0v8.5a6 6 0 0 1 -6 6h-2h.208a6 6 0 0 1 -5.012 -2.7a69.74 69.74 0 0 1 -.196 -.3c-.312 -.479 -1.407 -2.388 -3.286 -5.728a1.5 1.5 0 0 1 .536 -2.022a1.867 1.867 0 0 1 2.28 .28l1.47 1.47"></path>
  </g>,
  tablerIconProps,
);

export const downloadIcon = createIcon(
  <>
    <path stroke="none" d="M0 0h24v24H0z" fill="none"></path>
    <path d="M4 17v2a2 2 0 0 0 2 2h12a2 2 0 0 0 2 -2v-2"></path>
    <path d="M7 11l5 5l5 -5"></path>
    <path d="M12 4l0 12"></path>
  </>,
  tablerIconProps,
);

export const copyIcon = createIcon(
  <>
    <path stroke="none" d="M0 0h24v24H0z" fill="none"></path>
    <path d="M8 8m0 2a2 2 0 0 1 2 -2h8a2 2 0 0 1 2 2v8a2 2 0 0 1 -2 2h-8a2 2 0 0 1 -2 -2z"></path>
    <path d="M16 8v-2a2 2 0 0 0 -2 -2h-8a2 2 0 0 0 -2 2v8a2 2 0 0 0 2 2h2"></path>
  </>,
  tablerIconProps,
);

export const cutIcon = createIcon(
  <g strokeWidth={1.25}>
    <path stroke="none" d="M0 0h24v24H0z" fill="none" />
    <path d="M7 17m-3 0a3 3 0 1 0 6 0a3 3 0 1 0 -6 0" />
    <path d="M17 17m-3 0a3 3 0 1 0 6 0a3 3 0 1 0 -6 0" />
    <path d="M9.15 14.85l8.85 -10.85" />
    <path d="M6 4l8.85 10.85" />
  </g>,
  tablerIconProps,
);

export const helpIcon = createIcon(
  <>
    <path stroke="none" d="M0 0h24v24H0z" fill="none"></path>
    <path d="M12 12m-9 0a9 9 0 1 0 18 0a9 9 0 1 0 -18 0"></path>
    <path d="M12 17l0 .01"></path>
    <path d="M12 13.5a1.5 1.5 0 0 1 1 -1.5a2.6 2.6 0 1 0 -3 -4"></path>
  </>,
  tablerIconProps,
);

export const playerPlayIcon = createIcon(
  <>
    <path stroke="none" d="M0 0h24v24H0z" fill="none"></path>
    <path d="M7 4v16l13 -8z"></path>
  </>,
  tablerIconProps,
);

export const playerStopFilledIcon = createIcon(
  <>
    <path stroke="none" d="M0 0h24v24H0z" fill="none"></path>
    <path
      d="M17 4h-10a3 3 0 0 0 -3 3v10a3 3 0 0 0 3 3h10a3 3 0 0 0 3 -3v-10a3 3 0 0 0 -3 -3z"
      strokeWidth="0"
      fill="currentColor"
    ></path>
  </>,
  tablerIconProps,
);

export const tablerCheckIcon = createIcon(
  <>
    <path stroke="none" d="M0 0h24v24H0z" fill="none"></path>
    <path d="M5 12l5 5l10 -10"></path>
  </>,
  tablerIconProps,
);

export const alertTriangleIcon = createIcon(
  <>
    <path stroke="none" d="M0 0h24v24H0z" fill="none" />
    <path d="M10.24 3.957l-8.422 14.06a1.989 1.989 0 0 0 1.7 2.983h16.845a1.989 1.989 0 0 0 1.7 -2.983l-8.423 -14.06a1.989 1.989 0 0 0 -3.4 0z" />
    <path d="M12 9v4" />
    <path d="M12 17h.01" />
  </>,
  tablerIconProps,
);

export const eyeDropperIcon = createIcon(
  <g strokeWidth={1.25}>
    <path stroke="none" d="M0 0h24v24H0z" fill="none"></path>
    <path d="M11 7l6 6"></path>
    <path d="M4 16l11.7 -11.7a1 1 0 0 1 1.4 0l2.6 2.6a1 1 0 0 1 0 1.4l-11.7 11.7h-4v-4z"></path>
  </g>,
  tablerIconProps,
);

export const extraToolsIcon = createIcon(
  <g strokeWidth={1.5}>
    <path stroke="none" d="M0 0h24v24H0z" fill="none"></path>
    <path d="M12 3l-4 7h8z"></path>
    <path d="M17 17m-3 0a3 3 0 1 0 6 0a3 3 0 1 0 -6 0"></path>
    <path d="M4 14m0 1a1 1 0 0 1 1 -1h4a1 1 0 0 1 1 1v4a1 1 0 0 1 -1 1h-4a1 1 0 0 1 -1 -1z"></path>
  </g>,
  tablerIconProps,
);

export const frameToolIcon = createIcon(
  <g strokeWidth={1.5}>
    <path stroke="none" d="M0 0h24v24H0z" fill="none"></path>
    <path d="M4 7l16 0"></path>
    <path d="M4 17l16 0"></path>
    <path d="M7 4l0 16"></path>
    <path d="M17 4l0 16"></path>
  </g>,
  tablerIconProps,
);

export const mermaidLogoIcon = createIcon(
  <path
    fill="currentColor"
    d="M407.48,111.18C335.587,108.103 269.573,152.338 245.08,220C220.587,152.338 154.573,108.103 82.68,111.18C80.285,168.229 107.577,222.632 154.74,254.82C178.908,271.419 193.35,298.951 193.27,328.27L193.27,379.13L296.9,379.13L296.9,328.27C296.816,298.953 311.255,271.42 335.42,254.82C382.596,222.644 409.892,168.233 407.48,111.18Z"
  />,
);

export const ArrowRightIcon = createIcon(
  <g strokeWidth="1.25">
    <path d="M4.16602 10H15.8327" />
    <path d="M12.5 13.3333L15.8333 10" />
    <path d="M12.5 6.66666L15.8333 9.99999" />
  </g>,
  modifiedTablerIconProps,
);

export const laserPointerToolIcon = createIcon(
  <g
    fill="none"
    stroke="currentColor"
    strokeWidth="1.25"
    strokeLinecap="round"
    strokeLinejoin="round"
    transform="rotate(90 10 10)"
  >
    <path
      clipRule="evenodd"
      d="m9.644 13.69 7.774-7.773a2.357 2.357 0 0 0-3.334-3.334l-7.773 7.774L8 12l1.643 1.69Z"
    />
    <path d="m13.25 3.417 3.333 3.333M10 10l2-2M5 15l3-3M2.156 17.894l1-1M5.453 19.029l-.144-1.407M2.377 11.887l.866 1.118M8.354 17.273l-1.194-.758M.953 14.652l1.408.13" />
  </g>,

  20,
);

export const MagicIcon = createIcon(
  <g stroke="currentColor" fill="none">
    <path stroke="none" d="M0 0h24v24H0z" />
    <path d="M6 21l15 -15l-3 -3l-15 15l3 3" />
    <path d="M15 6l3 3" />
    <path d="M9 3a2 2 0 0 0 2 2a2 2 0 0 0 -2 2a2 2 0 0 0 -2 -2a2 2 0 0 0 2 -2" />
    <path d="M19 13a2 2 0 0 0 2 2a2 2 0 0 0 -2 2a2 2 0 0 0 -2 -2a2 2 0 0 0 2 -2" />
  </g>,
  tablerIconProps,
);

export const MagicIconThin = createIcon(
  <g strokeWidth={1.25}>
    <path stroke="none" d="M0 0h24v24H0z" />
    <path d="M6 21l15 -15l-3 -3l-15 15l3 3" />
    <path d="M15 6l3 3" />
    <path d="M9 3a2 2 0 0 0 2 2a2 2 0 0 0 -2 2a2 2 0 0 0 -2 -2a2 2 0 0 0 2 -2" />
    <path d="M19 13a2 2 0 0 0 2 2a2 2 0 0 0 -2 2a2 2 0 0 0 -2 -2a2 2 0 0 0 2 -2" />
  </g>,
  tablerIconProps,
);

export const OpenAIIcon = createIcon(
  <g stroke="currentColor" fill="none">
    <path stroke="none" d="M0 0h24v24H0z" fill="none" />
    <path d="M11.217 19.384a3.501 3.501 0 0 0 6.783 -1.217v-5.167l-6 -3.35" />
    <path d="M5.214 15.014a3.501 3.501 0 0 0 4.446 5.266l4.34 -2.534v-6.946" />
    <path d="M6 7.63c-1.391 -.236 -2.787 .395 -3.534 1.689a3.474 3.474 0 0 0 1.271 4.745l4.263 2.514l6 -3.348" />
    <path d="M12.783 4.616a3.501 3.501 0 0 0 -6.783 1.217v5.067l6 3.45" />
    <path d="M18.786 8.986a3.501 3.501 0 0 0 -4.446 -5.266l-4.34 2.534v6.946" />
    <path d="M18 16.302c1.391 .236 2.787 -.395 3.534 -1.689a3.474 3.474 0 0 0 -1.271 -4.745l-4.308 -2.514l-5.955 3.42" />
  </g>,
  tablerIconProps,
);

export const fullscreenIcon = createIcon(
  <g stroke="currentColor" fill="none">
    <path stroke="none" d="M0 0h24v24H0z" fill="none" />
    <path d="M4 8v-2a2 2 0 0 1 2 -2h2" />
    <path d="M4 16v2a2 2 0 0 0 2 2h2" />
    <path d="M16 4h2a2 2 0 0 1 2 2v2" />
    <path d="M16 20h2a2 2 0 0 0 2 -2v-2" />
  </g>,
  tablerIconProps,
);

export const eyeIcon = createIcon(
  <g stroke="currentColor" fill="none" strokeWidth={1.5}>
    <path stroke="none" d="M0 0h24v24H0z" fill="none" />
    <path d="M10 12a2 2 0 1 0 4 0a2 2 0 0 0 -4 0" />
    <path d="M21 12c-2.4 4 -5.4 6 -9 6c-3.6 0 -6.6 -2 -9 -6c2.4 -4 5.4 -6 9 -6c3.6 0 6.6 2 9 6" />
  </g>,
  tablerIconProps,
);

export const eyeClosedIcon = createIcon(
  <g stroke="currentColor" fill="none">
    <path stroke="none" d="M0 0h24v24H0z" fill="none" />
    <path d="M10.585 10.587a2 2 0 0 0 2.829 2.828" />
    <path d="M16.681 16.673a8.717 8.717 0 0 1 -4.681 1.327c-3.6 0 -6.6 -2 -9 -6c1.272 -2.12 2.712 -3.678 4.32 -4.674m2.86 -1.146a9.055 9.055 0 0 1 1.82 -.18c3.6 0 6.6 2 9 6c-.666 1.11 -1.379 2.067 -2.138 2.87" />
    <path d="M3 3l18 18" />
  </g>,
  tablerIconProps,
);

export const brainIcon = createIcon(
  <g stroke="currentColor" fill="none">
    <path stroke="none" d="M0 0h24v24H0z" fill="none" />
    <path d="M15.5 13a3.5 3.5 0 0 0 -3.5 3.5v1a3.5 3.5 0 0 0 7 0v-1.8" />
    <path d="M8.5 13a3.5 3.5 0 0 1 3.5 3.5v1a3.5 3.5 0 0 1 -7 0v-1.8" />
    <path d="M17.5 16a3.5 3.5 0 0 0 0 -7h-.5" />
    <path d="M19 9.3v-2.8a3.5 3.5 0 0 0 -7 0" />
    <path d="M6.5 16a3.5 3.5 0 0 1 0 -7h.5" />
    <path d="M5 9.3v-2.8a3.5 3.5 0 0 1 7 0v10" />
  </g>,
  tablerIconProps,
);

export const brainIconThin = createIcon(
  <g strokeWidth={1.25}>
    <path stroke="none" d="M0 0h24v24H0z" fill="none" />
    <path d="M15.5 13a3.5 3.5 0 0 0 -3.5 3.5v1a3.5 3.5 0 0 0 7 0v-1.8" />
    <path d="M8.5 13a3.5 3.5 0 0 1 3.5 3.5v1a3.5 3.5 0 0 1 -7 0v-1.8" />
    <path d="M17.5 16a3.5 3.5 0 0 0 0 -7h-.5" />
    <path d="M19 9.3v-2.8a3.5 3.5 0 0 0 -7 0" />
    <path d="M6.5 16a3.5 3.5 0 0 1 0 -7h.5" />
    <path d="M5 9.3v-2.8a3.5 3.5 0 0 1 7 0v10" />
  </g>,
  tablerIconProps,
);

export const searchIcon = createIcon(
  <g strokeWidth={1.5}>
    <path stroke="none" d="M0 0h24v24H0z" fill="none" />
    <path d="M10 10m-7 0a7 7 0 1 0 14 0a7 7 0 1 0 -14 0" />
    <path d="M21 21l-6 -6" />
  </g>,
  tablerIconProps,
);

export const clockIcon = createIcon(
  <g strokeWidth={1.5}>
    <path stroke="none" d="M0 0h24v24H0z" fill="none" />
    <path d="M20.984 12.53a9 9 0 1 0 -7.552 8.355" />
    <path d="M12 7v5l3 3" />
    <path d="M19 16l-2 3h4l-2 3" />
  </g>,
  tablerIconProps,
);

export const microphoneIcon = createIcon(
  <g strokeWidth={1.5}>
    <path stroke="none" d="M0 0h24v24H0z" fill="none" />
    <path d="M9 2m0 3a3 3 0 0 1 3 -3h0a3 3 0 0 1 3 3v5a3 3 0 0 1 -3 3h0a3 3 0 0 1 -3 -3z" />
    <path d="M5 10a7 7 0 0 0 14 0" />
    <path d="M8 21l8 0" />
    <path d="M12 17l0 4" />
  </g>,
  tablerIconProps,
);

export const microphoneMutedIcon = createIcon(
  <g strokeWidth={1.5}>
    <path stroke="none" d="M0 0h24v24H0z" fill="none" />
    <path d="M3 3l18 18" />
    <path d="M9 5a3 3 0 0 1 6 0v5a3 3 0 0 1 -.13 .874m-2 2a3 3 0 0 1 -3.87 -2.872v-1" />
    <path d="M5 10a7 7 0 0 0 10.846 5.85m2 -2a6.967 6.967 0 0 0 1.152 -3.85" />
    <path d="M8 21l8 0" />
    <path d="M12 17l0 4" />
  </g>,
  tablerIconProps,
);

export const boltIcon = createIcon(
  <g strokeWidth={1.25}>
    <path stroke="none" d="M0 0h24v24H0z" fill="none" />
    <path d="M13 3l0 7l6 0l-8 11l0 -7l-6 0l8 -11" />
  </g>,
  tablerIconProps,
);
export const selectAllIcon = createIcon(
  <g>
    <path stroke="none" d="M0 0h24v24H0z" fill="none" />
    <path d="M8 8m0 1a1 1 0 0 1 1 -1h6a1 1 0 0 1 1 1v6a1 1 0 0 1 -1 1h-6a1 1 0 0 1 -1 -1z" />
    <path d="M12 20v.01" />
    <path d="M16 20v.01" />
    <path d="M8 20v.01" />
    <path d="M4 20v.01" />
    <path d="M4 16v.01" />
    <path d="M4 12v.01" />
    <path d="M4 8v.01" />
    <path d="M4 4v.01" />
    <path d="M8 4v.01" />
    <path d="M12 4v.01" />
    <path d="M16 4v.01" />
    <path d="M20 4v.01" />
    <path d="M20 8v.01" />
    <path d="M20 12v.01" />
    <path d="M20 16v.01" />
    <path d="M20 20v.01" />
  </g>,
  tablerIconProps,
);

export const abacusIcon = createIcon(
  <g strokeWidth={1.25}>
    <path stroke="none" d="M0 0h24v24H0z" fill="none" />
    <path d="M5 3v18" />
    <path d="M19 21v-18" />
    <path d="M5 7h14" />
    <path d="M5 15h14" />
    <path d="M8 13v4" />
    <path d="M11 13v4" />
    <path d="M16 13v4" />
    <path d="M14 5v4" />
    <path d="M11 5v4" />
    <path d="M8 5v4" />
    <path d="M3 21h18" />
  </g>,
  tablerIconProps,
);

export const flipVertical = createIcon(
  <g strokeWidth={1.25}>
    <path stroke="none" d="M0 0h24v24H0z" fill="none" />
    <path d="M3 12l18 0" />
    <path d="M7 16l10 0l-10 5l0 -5" />
    <path d="M7 8l10 0l-10 -5l0 5" />
  </g>,
  tablerIconProps,
);

export const flipHorizontal = createIcon(
  <g strokeWidth={1.25}>
    <path stroke="none" d="M0 0h24v24H0z" fill="none" />
    <path d="M12 3l0 18" />
    <path d="M16 7l0 10l5 0l-5 -10" />
    <path d="M8 7l0 10l-5 0l5 -10" />
  </g>,
  tablerIconProps,
);

export const paintIcon = createIcon(
  <g strokeWidth={1.25}>
    <path stroke="none" d="M0 0h24v24H0z" fill="none" />
    <path d="M5 3m0 2a2 2 0 0 1 2 -2h10a2 2 0 0 1 2 2v2a2 2 0 0 1 -2 2h-10a2 2 0 0 1 -2 -2z" />
    <path d="M19 6h1a2 2 0 0 1 2 2a5 5 0 0 1 -5 5l-5 0v2" />
    <path d="M10 15m0 1a1 1 0 0 1 1 -1h2a1 1 0 0 1 1 1v4a1 1 0 0 1 -1 1h-2a1 1 0 0 1 -1 -1z" />
  </g>,
  tablerIconProps,
);

export const zoomAreaIcon = createIcon(
  <g strokeWidth={1.25}>
    <path stroke="none" d="M0 0h24v24H0z" fill="none" />
    <path d="M15 15m-5 0a5 5 0 1 0 10 0a5 5 0 1 0 -10 0" />
    <path d="M22 22l-3 -3" />
    <path d="M6 18h-1a2 2 0 0 1 -2 -2v-1" />
    <path d="M3 11v-1" />
    <path d="M3 6v-1a2 2 0 0 1 2 -2h1" />
    <path d="M10 3h1" />
    <path d="M15 3h1a2 2 0 0 1 2 2v1" />
  </g>,
  tablerIconProps,
);

export const svgIcon = createIcon(
  <g strokeWidth={1.25}>
    <path stroke="none" d="M0 0h24v24H0z" fill="none" />
    <path d="M14 3v4a1 1 0 0 0 1 1h4" />
    <path d="M5 12v-7a2 2 0 0 1 2 -2h7l5 5v4" />
    <path d="M4 20.25c0 .414 .336 .75 .75 .75h1.25a1 1 0 0 0 1 -1v-1a1 1 0 0 0 -1 -1h-1a1 1 0 0 1 -1 -1v-1a1 1 0 0 1 1 -1h1.25a.75 .75 0 0 1 .75 .75" />
    <path d="M10 15l2 6l2 -6" />
    <path d="M20 15h-1a2 2 0 0 0 -2 2v2a2 2 0 0 0 2 2h1v-3" />
  </g>,
  tablerIconProps,
);

export const pngIcon = createIcon(
  <g strokeWidth={1.25}>
    <path stroke="none" d="M0 0h24v24H0z" fill="none" />
    <path d="M14 3v4a1 1 0 0 0 1 1h4" />
    <path d="M5 12v-7a2 2 0 0 1 2 -2h7l5 5v4" />
    <path d="M20 15h-1a2 2 0 0 0 -2 2v2a2 2 0 0 0 2 2h1v-3" />
    <path d="M5 18h1.5a1.5 1.5 0 0 0 0 -3h-1.5v6" />
    <path d="M11 21v-6l3 6v-6" />
  </g>,
  tablerIconProps,
);

export const magnetIcon = createIcon(
  <g strokeWidth={1.25}>
    <path stroke="none" d="M0 0h24v24H0z" fill="none" />
    <path d="M4 13v-8a2 2 0 0 1 2 -2h1a2 2 0 0 1 2 2v8a2 2 0 0 0 6 0v-8a2 2 0 0 1 2 -2h1a2 2 0 0 1 2 2v8a8 8 0 0 1 -16 0" />
    <path d="M4 8l5 0" />
    <path d="M15 8l4 0" />
  </g>,
  tablerIconProps,
);

export const coffeeIcon = createIcon(
  <g strokeWidth={1.25}>
    <path stroke="none" d="M0 0h24v24H0z" fill="none" />
    <path d="M3 14c.83 .642 2.077 1.017 3.5 1c1.423 .017 2.67 -.358 3.5 -1c.83 -.642 2.077 -1.017 3.5 -1c1.423 -.017 2.67 .358 3.5 1" />
    <path d="M8 3a2.4 2.4 0 0 0 -1 2a2.4 2.4 0 0 0 1 2" />
    <path d="M12 3a2.4 2.4 0 0 0 -1 2a2.4 2.4 0 0 0 1 2" />
    <path d="M3 10h14v5a6 6 0 0 1 -6 6h-2a6 6 0 0 1 -6 -6v-5z" />
    <path d="M16.746 16.726a3 3 0 1 0 .252 -5.555" />
  </g>,
  tablerIconProps,
);

export const DeviceDesktopIcon = createIcon(
  <g stroke="currentColor">
    <path stroke="none" d="M0 0h24v24H0z" fill="none" />
    <path d="M3 5a1 1 0 0 1 1-1h16a1 1 0 0 1 1 1v10a1 1 0 0 1-1 1h-16a1 1 0 0 1-1-1v-10zM7 20h10M9 16v4M15 16v4" />
  </g>,
  { ...tablerIconProps, strokeWidth: 1.5 },
);

// login
export const loginIcon = createIcon(
  <g strokeWidth={1.5}>
    <path stroke="none" d="M0 0h24v24H0z" fill="none" />
    <path d="M15 8v-2a2 2 0 0 0 -2 -2h-7a2 2 0 0 0 -2 2v12a2 2 0 0 0 2 2h7a2 2 0 0 0 2 -2v-2" />
    <path d="M21 12h-13l3 -3" />
    <path d="M11 15l-3 -3" />
  </g>,
  tablerIconProps,
);

export const youtubeIcon = createIcon(
  <g>
    <path stroke="none" d="M0 0h24v24H0z" fill="none" />
    <path d="M2 8a4 4 0 0 1 4 -4h12a4 4 0 0 1 4 4v8a4 4 0 0 1 -4 4h-12a4 4 0 0 1 -4 -4v-8z" />
    <path d="M10 9l5 3l-5 3z" />
  </g>,
  tablerIconProps,
);

export const gridIcon = createIcon(
  <g strokeWidth={1.5}>
    <path stroke="none" d="M0 0h24v24H0z" fill="none" />
    <path d="M3 6h18" />
    <path d="M3 12h18" />
    <path d="M3 18h18" />
    <path d="M6 3v18" />
    <path d="M12 3v18" />
    <path d="M18 3v18" />
  </g>,
  tablerIconProps,
);

export const lineEditorIcon = createIcon(
  <g strokeWidth={1.5}>
    <path stroke="none" d="M0 0h24v24H0z" fill="none" />
    <path d="M17 3m0 1a1 1 0 0 1 1 -1h2a1 1 0 0 1 1 1v2a1 1 0 0 1 -1 1h-2a1 1 0 0 1 -1 -1z" />
    <path d="M3 17m0 1a1 1 0 0 1 1 -1h2a1 1 0 0 1 1 1v2a1 1 0 0 1 -1 1h-2a1 1 0 0 1 -1 -1z" />
    <path d="M17 5c-6.627 0 -12 5.373 -12 12" />
  </g>,
  tablerIconProps,
);

<<<<<<< HEAD
// arrow-up-right
export const arrowUpRightIcon = createIcon(
  <g>
    <path stroke="none" d="M0 0h24v24H0z" fill="none" />
    <path d="M8.464 15.536l9.536 -9.536" />
    <path d="M18 10v-4h-4" />
    <path d="M8.414 15.586a2 2 0 1 0 -2.828 2.828a2 2 0 0 0 2.828 -2.828" />
=======
export const collapseDownIcon = createIcon(
  <g>
    <path stroke="none" d="M0 0h24v24H0z" fill="none" />
    <path d="M6 9l6 6l6 -6" />
>>>>>>> 4dc4590f
  </g>,
  tablerIconProps,
);

<<<<<<< HEAD
// arrow-guide
export const arrowGuideIcon = createIcon(
  <g>
    <path stroke="none" d="M0 0h24v24H0z" fill="none" />
    <path d="M5 19m-2 0a2 2 0 1 0 4 0a2 2 0 1 0 -4 0" />
    <path d="M7 19h3a2 2 0 0 0 2 -2v-8a2 2 0 0 1 2 -2h7" />
    <path d="M18 4l3 3l-3 3" />
  </g>,
  tablerIconProps,
);

export const arrowCurveRight = createIcon(
  <g>
    <path d="M15.6819 3.18201L18.6819 6.18201L15.6819 9.18201" />
    <path d="M8.24264 18.2426C9.02369 17.4615 9.02369 16.1952 8.24264 15.4142C7.46159 14.6331 6.19526 14.6331 5.41421 15.4142C4.63316 16.1952 4.63316 17.4615 5.41421 18.2426C6.19526 19.0236 7.46159 19.0236 8.24264 18.2426Z" />
    <path d="M7.00011 15.0001C7.00011 15.0001 6.06372 9.82945 8.5 7.5C11.1852 4.93253 18.0001 6.00005 18.0001 6.00005" />
=======
export const collapseUpIcon = createIcon(
  <g>
    <path stroke="none" d="M0 0h24v24H0z" fill="none" />
    <path d="M6 15l6 -6l6 6" />
>>>>>>> 4dc4590f
  </g>,
  tablerIconProps,
);<|MERGE_RESOLUTION|>--- conflicted
+++ resolved
@@ -2074,7 +2074,6 @@
   tablerIconProps,
 );
 
-<<<<<<< HEAD
 // arrow-up-right
 export const arrowUpRightIcon = createIcon(
   <g>
@@ -2082,17 +2081,10 @@
     <path d="M8.464 15.536l9.536 -9.536" />
     <path d="M18 10v-4h-4" />
     <path d="M8.414 15.586a2 2 0 1 0 -2.828 2.828a2 2 0 0 0 2.828 -2.828" />
-=======
-export const collapseDownIcon = createIcon(
-  <g>
-    <path stroke="none" d="M0 0h24v24H0z" fill="none" />
-    <path d="M6 9l6 6l6 -6" />
->>>>>>> 4dc4590f
-  </g>,
-  tablerIconProps,
-);
-
-<<<<<<< HEAD
+  </g>,
+  tablerIconProps,
+);
+
 // arrow-guide
 export const arrowGuideIcon = createIcon(
   <g>
@@ -2109,12 +2101,22 @@
     <path d="M15.6819 3.18201L18.6819 6.18201L15.6819 9.18201" />
     <path d="M8.24264 18.2426C9.02369 17.4615 9.02369 16.1952 8.24264 15.4142C7.46159 14.6331 6.19526 14.6331 5.41421 15.4142C4.63316 16.1952 4.63316 17.4615 5.41421 18.2426C6.19526 19.0236 7.46159 19.0236 8.24264 18.2426Z" />
     <path d="M7.00011 15.0001C7.00011 15.0001 6.06372 9.82945 8.5 7.5C11.1852 4.93253 18.0001 6.00005 18.0001 6.00005" />
-=======
+  </g>,
+  tablerIconProps,
+);
+
+export const collapseDownIcon = createIcon(
+  <g>
+    <path stroke="none" d="M0 0h24v24H0z" fill="none" />
+    <path d="M6 9l6 6l6 -6" />
+  </g>,
+  tablerIconProps,
+);
+
 export const collapseUpIcon = createIcon(
   <g>
     <path stroke="none" d="M0 0h24v24H0z" fill="none" />
     <path d="M6 15l6 -6l6 6" />
->>>>>>> 4dc4590f
   </g>,
   tablerIconProps,
 );