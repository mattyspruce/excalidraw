import BinaryHeap from "../binaryheap";
import type { Heading } from "../math";
import {
  HEADING_DOWN,
  HEADING_LEFT,
  HEADING_RIGHT,
  HEADING_UP,
  PointInTriangle,
  arePointsEqual,
  pointToVector,
  rotatePoint,
  scalePointFromOrigin,
  translatePoint,
  vectorToHeading,
} from "../math";
import type Scene from "../scene/Scene";
import type { Point } from "../types";
import {
  debugClear,
  debugDrawBounds,
  debugDrawPoint,
  debugDrawSegments,
} from "../visualdebug";
import { distanceToBindableElement, maxBindingGap } from "./binding";
import type { Bounds } from "./bounds";
import { mutateElement } from "./mutateElement";
import { isBindableElement } from "./typeChecks";
import type {
  ElementsMap,
  ExcalidrawArrowElement,
  ExcalidrawBindableElement,
  ExcalidrawElement,
} from "./types";

const GAP = 50;
const SNAP_DIST = 5;

type Node = {
  f: number;
  g: number;
  h: number;
  e: number;
  closed: boolean;
  visited: boolean;
  parent: Node | null;
  pos: Point;
  addr: [number, number];
};

type Grid = {
  row: number;
  col: number;
  data: (Node | null)[];
};

export const mutateElbowArrow = (
  arrow: ExcalidrawArrowElement,
  scene: Scene,
  nextPoints: readonly Point[],
  offset: Point,
) => {
  debugClear();

  const [startGlobalPoint, endGlobalPoint] = [
    translatePoint(nextPoints[0], [arrow.x, arrow.y]),
    translatePoint(nextPoints[nextPoints.length - 1], [arrow.x, arrow.y]),
  ];
  const elementsMap = scene.getNonDeletedElementsMap();
  const [startElement, endElement] = [
    // TODO: Memoize
    arrow.startBinding &&
      getBindableElementForId(arrow.startBinding.elementId, elementsMap),
    arrow.endBinding &&
      getBindableElementForId(arrow.endBinding.elementId, elementsMap),
  ];

  const [startHeading, endHeading] = [
    startElement &&
      headingForPointOnElement(
        startElement,
        aabbForElement(
          startElement,
          distanceToBindableElement(
            startElement,
            startGlobalPoint,
            elementsMap,
          ),
        ),
        startGlobalPoint,
      ),
    endElement &&
      headingForPointOnElement(
        endElement,
        aabbForElement(
          endElement,
          distanceToBindableElement(endElement, endGlobalPoint, elementsMap),
        ),
        endGlobalPoint,
      ),
  ];

  const bias = Math.max(
    // TODO: Memoize
    startElement
      ? maxBindingGap(startElement, startElement.width, startElement.height)
      : 0,
    endElement
      ? maxBindingGap(endElement, endElement.width, endElement.height)
      : 0,
  );
  const common = commonAABB(
    [
      startElement
        ? aabbForElement(startElement, bias)
        : [
            startGlobalPoint[0],
            startGlobalPoint[1],
            startGlobalPoint[0],
            startGlobalPoint[1],
          ],
      endElement
        ? aabbForElement(endElement, bias)
        : [
            endGlobalPoint[0],
            endGlobalPoint[1],
            endGlobalPoint[0],
            endGlobalPoint[1],
          ],
    ].filter((x) => x !== null) as Bounds[],
  );
  const aabbZeroOffset = [
    startElement && aabbForElement(startElement, 0),
    endElement && aabbForElement(endElement, 0),
  ];
  const snapDistanceAABB = [
    startElement && aabbForElement(startElement, 5 + 20),
    endElement && aabbForElement(endElement, 5 + 20),
  ];
  // const gapDistanceAABB = [
  //   startElement && aabbForElement(startElement, GAP),
  //   endElement && aabbForElement(endElement, GAP),
  // ];
  // const extendedPaddedAABB = [
  //   startHeading &&
  //     snapDistanceAABB[0] &&
  //     snapDistanceAABB[1] &&
  //     extendedAABB(
  //       snapDistanceAABB[0],
  //       startHeading,
  //       [snapDistanceAABB[1]],
  //       GAP - 2 * SNAP_DIST,
  //     ),
  //   endHeading &&
  //     snapDistanceAABB[0] &&
  //     snapDistanceAABB[1] &&
  //     extendedAABB(
  //       snapDistanceAABB[1],
  //       endHeading,
  //       [snapDistanceAABB[0]],
  //       GAP - 2 * SNAP_DIST,
  //     ),
  // ];
  const extendedZeroOffsetAABB = [
    startHeading &&
      aabbZeroOffset[0] &&
      aabbZeroOffset[1] &&
      extendedAABB(aabbZeroOffset[0], startHeading, [aabbZeroOffset[1]], 50),
    endHeading &&
      aabbZeroOffset[0] &&
      aabbZeroOffset[1] &&
      extendedAABB(aabbZeroOffset[1], endHeading, [aabbZeroOffset[0]], 50),
  ];

  const dynamicAABBs =
    extendedZeroOffsetAABB[0] &&
    extendedZeroOffsetAABB[1] &&
    snapDistanceAABB[0] &&
    snapDistanceAABB[1] &&
    generateDynamicAABBs(
      extendedZeroOffsetAABB[0]
        ? extendedZeroOffsetAABB[0]
        : [
            startGlobalPoint[0],
            startGlobalPoint[1],
            startGlobalPoint[0],
            startGlobalPoint[1],
          ],
      extendedZeroOffsetAABB[1]
        ? extendedZeroOffsetAABB[1]
        : [
            endGlobalPoint[0],
            endGlobalPoint[1],
            endGlobalPoint[0],
            endGlobalPoint[1],
          ],
      commonAABB([
        snapDistanceAABB[0],
        snapDistanceAABB[1],
        extendedZeroOffsetAABB[0],
        extendedZeroOffsetAABB[1],
      ]),
    );

  // Canculate Grid positions
  const grid = calculateGrid(
    [...(dynamicAABBs ?? [])]
      .filter((aabb) => aabb !== null)
      .map((x) => {
        debugDrawBounds(x!, "green");
        return x;
      }) as Bounds[],
    [common],
    startGlobalPoint,
    startHeading ? startHeading : HEADING_RIGHT,
    endGlobalPoint,
    endHeading ? endHeading : HEADING_RIGHT,
    100, // TODO: Is this even needed?
    [...(extendedZeroOffsetAABB ?? [])]
      .filter((aabb) => aabb !== null)
      .map((x) => {
        debugDrawBounds(x!, "red");
        return x;
      }) as Bounds[],
  );

  const startDonglePosition =
    startGlobalPoint &&
    startHeading &&
    getDonglePosition(startGlobalPoint, startHeading, grid);
  const startDongle =
    startDonglePosition && pointToGridNode(startDonglePosition, grid);
  const endDonglePosition =
    endGlobalPoint &&
    endHeading &&
    getDonglePosition(endGlobalPoint, endHeading, grid);
  const endDongle =
    endDonglePosition && pointToGridNode(endDonglePosition, grid);

  // Do not allow stepping on the true end or true start points
  const endNode = pointToGridNode(endGlobalPoint, grid);
  if (endNode && arrow.endBinding) {
    endNode.closed = true;
  }
  const startNode = pointToGridNode(startGlobalPoint, grid);
  if (startNode && arrow.startBinding) {
    startNode.closed = true;
  }

  // Create path to end dongle from start dongle
  const path = astar(
    startDongle ? startDongle : startNode!,
    endDongle ? endDongle : endNode!,
    grid,
    startHeading ? startHeading : HEADING_RIGHT,
    endHeading ? endHeading : HEADING_RIGHT,
  );

  if (path) {
    // startGlobalPoint && debugDrawPoint(startGlobalPoint, "green");
    // path.forEach((node) => debugDrawPoint(node.pos, "red"));
    // endGlobalPoint && debugDrawPoint(endGlobalPoint, "green");

    const points = path.map((node) => [node.pos[0], node.pos[1]]) as Point[];
    points.unshift(startGlobalPoint);
    points.push(endGlobalPoint);
    mutateElement(arrow, {
      ...normalizedArrowElementUpdate(
        simplifyElbowArrowPoints(points),
        offset[0],
        offset[1],
      ),
    });
  }

  // Debug
  grid.data.forEach(
    (node) =>
      node &&
      debugDrawPoint(
        node.pos,
        `rgb(${Math.floor(node.addr[0] * (240 / grid.row))}, ${Math.floor(
          node.addr[1] * (240 / grid.col),
        )}, 255)`,
      ),
  );

  // Debug: Grid visualization
  // for (let col = 0; col < grid.col; col++) {
  //   const a = gridNodeFromAddr([col, 0], grid)?.pos;
  //   const b = gridNodeFromAddr([col, grid.row - 1], grid)?.pos;
  //   a && b && debugDrawSegments([a, b], "#DDD");
  // }
  // for (let row = 0; row < grid.row; row++) {
  //   const a = gridNodeFromAddr([0, row], grid)?.pos;
  //   const b = gridNodeFromAddr([grid.col - 1, row], grid)?.pos;
  //   a && b && debugDrawSegments([a, b], "#DDD");
  // }
};

/**
 * Routing algorithm.
 */
const astar = (
  start: Node,
  end: Node,
  grid: Grid,
  startHeading: Heading,
  endHeading: Heading,
) => {
  const targetElbowCount = estimateSegmentCount(
    start,
    end,
    startHeading,
    endHeading,
  );
  const multiplier = m_dist(start.pos, end.pos);
  const open = new BinaryHeap<Node>((node) => node.f);

  open.push(start);

  while (open.size() > 0) {
    // Grab the lowest f(x) to process next.  Heap keeps this sorted for us.
    const current = open.pop();

    if (!current || current.closed) {
      // Current is not passable, continue with next element
      continue;
    }

    // End case -- result has been found, return the traced path.
    if (current === end) {
      return pathTo(start, current);
    }

    // Normal case -- move current from open to closed, process each of its neighbors.
    current.closed = true;

    // Find all neighbors for the current node.
    const neighbors = getNeighbors(current.addr, grid);

    for (let i = 0; i < 4; i++) {
      const neighbor = neighbors[i];

      if (!neighbor || neighbor.closed) {
        // Not a valid node to process, skip to next neighbor.
        continue;
      }

      // The g score is the shortest distance from start to current node.
      // We need to check if the path we have arrived at this neighbor is the shortest one we have seen yet.
<<<<<<< HEAD
      // const neighborDirection = vectorToHeading(
      //   pointToVector(neighbor.pos, current.pos),
      // );
=======
>>>>>>> 92f1382f
      const neighborDirection = neighborIndexToHeading(i as 0 | 1 | 2 | 3);
      const previousDirection = current.parent
        ? vectorToHeading(pointToVector(current.pos, current.parent.pos))
        : startHeading;
      const directionChange = previousDirection !== neighborDirection;
      const elbowCount = current.e + (directionChange ? 1 : 0);
      const gScore =
        current.g +
        m_dist(neighbor.pos, current.pos) +
        (directionChange ? Math.pow(multiplier, 1) : 0);

      const beenVisited = neighbor.visited;

      if (!beenVisited || gScore < neighbor.g) {
        // Found an optimal (so far) path to this node.  Take score for node to see how good it is.
        neighbor.visited = true;
        neighbor.parent = current;
        neighbor.e = elbowCount;
        neighbor.h =
          m_dist(end.pos, neighbor.pos) +
<<<<<<< HEAD
          Math.pow(m_dist(neighbor.pos, end.pos), 3) +
          (elbowCount > targetElbowCount ? Infinity : 0);
=======
          Math.pow(m_dist(neighbor.pos, end.pos), 1);
        // + estBendCount * Math.pow(multiplier, 3);
>>>>>>> 92f1382f
        neighbor.g = gScore;
        neighbor.f = neighbor.g + neighbor.h;
        //console.log(neighbor.addr, neighbor.f, neighbor.e);
        if (!beenVisited) {
          // Pushing to heap will put it in proper place based on the 'f' value.
          open.push(neighbor);
        } else {
          // Already seen the node, but since it has been rescored we need to reorder it in the heap
          open.rescoreElement(neighbor);
        }
      }
    }
  }

  return null;
};

const pathTo = (start: Node, node: Node) => {
  let curr = node;
  const path = [];
  while (curr.parent) {
    path.unshift(curr);
    curr = curr.parent;
  }
  path.unshift(start);

  return path;
};

const m_dist = (a: Point, b: Point) =>
  Math.abs(a[0] - b[0]) + Math.abs(a[0] - b[0]);

const neighborIndexToHeading = (idx: number): Heading => {
  switch (idx) {
    case 0:
      return HEADING_UP;
    case 1:
      return HEADING_RIGHT;
    case 2:
      return HEADING_DOWN;
  }

  return HEADING_LEFT;
};

const estimateSegmentCount = (
  start: Node,
  end: Node,
  startHeading: Heading,
  endHeading: Heading,
) => {
  if (endHeading === HEADING_RIGHT) {
    switch (startHeading) {
      case HEADING_RIGHT: {
        if (start.pos[0] >= end.pos[0]) {
          return 4;
        }
        if (start.pos[1] === end.pos[1]) {
          return 0;
        }
        return 2;
      }
      case HEADING_UP:
        if (start.pos[1] > end.pos[1] && start.pos[0] < end.pos[0]) {
          return 1;
        }
        return 3;
      case HEADING_DOWN:
        if (start.pos[1] < end.pos[1] && start.pos[0] < end.pos[0]) {
          return 1;
        }
        return 3;
      case HEADING_LEFT:
        if (start.pos[1] === end.pos[1]) {
          return 4;
        }
        return 2;
    }
  } else if (endHeading === HEADING_LEFT) {
    switch (startHeading) {
      case HEADING_RIGHT:
        if (start.pos[1] === end.pos[1]) {
          return 4;
        }
        return 2;
      case HEADING_UP:
        if (start.pos[1] > end.pos[1] && start.pos[0] > end.pos[0]) {
          return 1;
        }
        return 3;
      case HEADING_DOWN:
        if (start.pos[1] < end.pos[1] && start.pos[0] > end.pos[0]) {
          return 1;
        }
        return 3;
      case HEADING_LEFT:
        if (start.pos[0] <= end.pos[0]) {
          return 4;
        }
        if (start.pos[1] === end.pos[1]) {
          return 0;
        }
        return 2;
    }
  } else if (endHeading === HEADING_UP) {
    switch (startHeading) {
      case HEADING_RIGHT:
        if (start.pos[1] > end.pos[1] && start.pos[0] < end.pos[0]) {
          return 1;
        }
        return 3;
      case HEADING_UP:
        if (start.pos[1] >= end.pos[1]) {
          return 4;
        }
        if (start.pos[0] === end.pos[0]) {
          return 0;
        }
        return 2;
      case HEADING_DOWN:
        if (start.pos[0] === end.pos[0]) {
          return 4;
        }
        return 2;
      case HEADING_LEFT:
        if (start.pos[1] > end.pos[1] && start.pos[0] > end.pos[0]) {
          return 1;
        }
        return 3;
    }
  } else if (endHeading === HEADING_DOWN) {
    switch (startHeading) {
      case HEADING_RIGHT:
        if (start.pos[1] < end.pos[1] && start.pos[0] < end.pos[0]) {
          return 1;
        }
        return 3;
      case HEADING_UP:
        if (start.pos[0] === end.pos[0]) {
          return 4;
        }
        return 2;
      case HEADING_DOWN:
        if (start.pos[1] <= end.pos[1]) {
          return 4;
        }
        if (start.pos[0] === end.pos[0]) {
          return 0;
        }
        return 2;
      case HEADING_LEFT:
        if (start.pos[1] < end.pos[1] && start.pos[0] > end.pos[0]) {
          return 1;
        }
        return 3;
    }
  }
  return 0;
};

const generateDynamicAABBs = (
  a: Bounds,
  b: Bounds,
  common: Bounds,
): Bounds[] => {
  return [
    [
      a[0] > b[2] ? (a[0] + b[2]) / 2 : a[0] > b[0] ? a[0] - 5 : common[0],
      a[1] > b[3] ? (a[1] + b[3]) / 2 : a[1] > b[1] ? a[1] - 5 : common[1],
      a[2] < b[0] ? (a[2] + b[0]) / 2 : a[2] < b[2] ? a[2] + 5 : common[2],
      a[3] < b[1] ? (a[3] + b[1]) / 2 : a[3] < b[3] ? a[3] + 5 : common[3],
    ] as Bounds,
    [
      b[0] > a[2] ? (b[0] + a[2]) / 2 : b[0] > a[0] ? b[0] - 5 : common[0],
      b[1] > a[3] ? (b[1] + a[3]) / 2 : b[1] > a[1] ? b[1] - 5 : common[1],
      b[2] < a[0] ? (b[2] + a[0]) / 2 : b[2] < a[2] ? b[2] + 5 : common[2],
      b[3] < a[1] ? (b[3] + a[1]) / 2 : b[3] < a[3] ? b[3] + 5 : common[3],
    ] as Bounds,
  ];
};

/**
 * Calculates the grid from which the node points are placed on
 * based on the axis-aligned bounding boxes.
 */
const calculateGrid = (
  aabbs: Bounds[],
  additionalAabbs: Bounds[],
  start: Point,
  startHeading: Heading | null,
  end: Point,
  endHeading: Heading | null,
  offset: number,
  additionalExclusionAABBs: Bounds[] = [],
): Grid => {
  const horizontal = new Set<number>();
  const vertical = new Set<number>();

  aabbs.forEach((aabb) => {
    horizontal.add(aabb[0]);
    horizontal.add(aabb[2]);
    vertical.add(aabb[1]);
    vertical.add(aabb[3]);
  });

  // Binding points are also nodes
  if (startHeading) {
    // if (startHeading === HEADING_LEFT || startHeading === HEADING_RIGHT) {
    //   horizontal.add(start[0]);
    // } else {
    //   vertical.add(start[1]);
    // }
    vertical.add(start[1]);
    horizontal.add(start[0]);
  }
  if (endHeading) {
    vertical.add(end[1]);
    horizontal.add(end[0]);
    // if (endHeading === HEADING_LEFT || endHeading === HEADING_RIGHT) {
    //   horizontal.add(end[0]);
    // } else {
    //   vertical.add(end[1]);
    // }
  }

  // Add halfway points as well
  const verticalSorted = Array.from(vertical).sort((a, b) => a - b);
  const horizontalSorted = Array.from(horizontal).sort((a, b) => a - b);
  for (let i = 0; i < verticalSorted.length - 1; i++) {
    const v = verticalSorted[i];
    const v2 = verticalSorted[i + 1] ?? 0;
    if (v2 - v > offset) {
      vertical.add((v + v2) / 2);
    }
  }
  for (let i = 0; i < horizontalSorted.length - 1; i++) {
    const h = horizontalSorted[i];
    const h2 = horizontalSorted[i + 1];
    if (h2 - h > offset) {
      horizontal.add((h + h2) / 2);
    }
  }

  additionalAabbs.forEach((aabb) => {
    horizontal.add(aabb[0]);
    horizontal.add(aabb[2]);
    vertical.add(aabb[1]);
    vertical.add(aabb[3]);
  });

  const _vertical = Array.from(vertical).sort((a, b) => a - b); // TODO: Do we need sorting?
  const _horizontal = Array.from(horizontal).sort((a, b) => a - b); // TODO: Do we need sorting?

  return {
    row: _vertical.length,
    col: _horizontal.length,
    data: _vertical
      .flatMap((y, row) =>
        _horizontal.map(
          (x, col): Node => ({
            f: 0,
            g: 0,
            h: 0,
            e: 0,
            closed: false,
            visited: false,
            parent: null,
            addr: [col, row] as [number, number],
            pos: [x, y] as Point,
          }),
        ),
      )
      .map((node) =>
        Math.max(
          ...aabbs.map((aabb) =>
            //pointInsideBounds(node.pos, aabb) ? 1 : 0
            pointInsideBounds(node.pos, aabb) ? 1 : 0,
          ),
        ) <= 0
          ? node
          : null,
      )
      .map((node) =>
        node &&
        Math.max(
          ...additionalExclusionAABBs.map(
            (aabb) => (pointInsideBounds(node.pos, aabb) ? 1 : 0),
            //(aabb) => (pointInsideOrOnBounds(node.pos, aabb) ? 1 : 0),
          ),
        ) <= 0
          ? node
          : null,
      ),
  };
};

/**
 * Create a dynamically resizing bounding box for the given heading
 */
const extendedAABB = (
  aabb: Bounds,
  heading: Heading,
  avoidBounds: Bounds[],
  maxOffset: number = 50,
): Bounds | null => {
  switch (heading) {
    case HEADING_UP:
      const extendedY0 = [
        aabb[0],
        aabb[1] - maxOffset,
        aabb[2],
        aabb[1],
      ] as Bounds;
      const y0 = Math.max(
        ...avoidBounds.map((bounds) => {
          const avoidTopLeft = [bounds[0], bounds[1]] as Point;
          const avoidTopRight = [bounds[2], bounds[1]] as Point;
          const avoidBottomRight = [bounds[2], bounds[3]] as Point;
          const avoidBottomLeft = [bounds[0], bounds[3]] as Point;

          return Math.max(
            pointInsideOrOnBounds(avoidTopLeft, extendedY0)
              ? avoidTopLeft[1]
              : extendedY0[1],
            pointInsideOrOnBounds(avoidTopRight, extendedY0)
              ? avoidTopRight[1]
              : extendedY0[1],
            pointInsideOrOnBounds(avoidBottomRight, extendedY0)
              ? avoidBottomRight[1]
              : extendedY0[1],
            pointInsideOrOnBounds(avoidBottomLeft, extendedY0)
              ? avoidBottomLeft[1]
              : extendedY0[1],
          );
        }),
      );

      return [aabb[0], (aabb[1] + y0) / 2 + 1, aabb[2], aabb[3]] as Bounds;
    case HEADING_RIGHT:
      const extendedX1 = [
        aabb[2],
        aabb[1],
        aabb[2] + maxOffset,
        aabb[3],
      ] as Bounds;
      const x1 = Math.min(
        ...avoidBounds.map((bounds) => {
          const avoidTopLeft = [bounds[0], bounds[1]] as Point;
          const avoidTopRight = [bounds[2], bounds[1]] as Point;
          const avoidBottomRight = [bounds[2], bounds[3]] as Point;
          const avoidBottomLeft = [bounds[0], bounds[3]] as Point;

          return Math.min(
            pointInsideOrOnBounds(avoidTopLeft, extendedX1)
              ? avoidTopLeft[0]
              : extendedX1[2],
            pointInsideOrOnBounds(avoidTopRight, extendedX1)
              ? avoidTopRight[0]
              : extendedX1[2],
            pointInsideOrOnBounds(avoidBottomRight, extendedX1)
              ? avoidBottomRight[0]
              : extendedX1[2],
            pointInsideOrOnBounds(avoidBottomLeft, extendedX1)
              ? avoidBottomLeft[0]
              : extendedX1[2],
          );
        }),
      );

      return [aabb[0], aabb[1], (x1 + aabb[2]) / 2 - 1, aabb[3]] as Bounds;
    case HEADING_DOWN:
      const extendedY1 = [
        aabb[0],
        aabb[3],
        aabb[2],
        aabb[3] + maxOffset,
      ] as Bounds;
      const y1 = Math.min(
        ...avoidBounds.map((bounds) => {
          const avoidTopLeft = [bounds[0], bounds[1]] as Point;
          const avoidTopRight = [bounds[2], bounds[1]] as Point;
          const avoidBottomRight = [bounds[2], bounds[3]] as Point;
          const avoidBottomLeft = [bounds[0], bounds[3]] as Point;

          return Math.min(
            pointInsideOrOnBounds(avoidTopLeft, extendedY1)
              ? avoidTopLeft[1]
              : extendedY1[3],
            pointInsideOrOnBounds(avoidTopRight, extendedY1)
              ? avoidTopRight[1]
              : extendedY1[3],
            pointInsideOrOnBounds(avoidBottomRight, extendedY1)
              ? avoidBottomRight[1]
              : extendedY1[3],
            pointInsideOrOnBounds(avoidBottomLeft, extendedY1)
              ? avoidBottomLeft[1]
              : extendedY1[3],
          );
        }),
      );

      return [aabb[0], aabb[1], aabb[2], (y1 + aabb[3]) / 2 - 1] as Bounds;
    case HEADING_LEFT:
      const extendedX0 = [
        aabb[0] - maxOffset,
        aabb[1],
        aabb[0],
        aabb[3],
      ] as Bounds;
      const x0 = Math.max(
        ...avoidBounds.map((bounds) => {
          const avoidTopLeft = [bounds[0], bounds[1]] as Point;
          const avoidTopRight = [bounds[2], bounds[1]] as Point;
          const avoidBottomRight = [bounds[2], bounds[3]] as Point;
          const avoidBottomLeft = [bounds[0], bounds[3]] as Point;

          return Math.max(
            pointInsideOrOnBounds(avoidTopLeft, extendedX0)
              ? avoidTopLeft[0]
              : extendedX0[0],
            pointInsideOrOnBounds(avoidTopRight, extendedX0)
              ? avoidTopRight[0]
              : extendedX0[0],
            pointInsideOrOnBounds(avoidBottomRight, extendedX0)
              ? avoidBottomRight[0]
              : extendedX0[0],
            pointInsideOrOnBounds(avoidBottomLeft, extendedX0)
              ? avoidBottomLeft[0]
              : extendedX0[0],
          );
        }),
      );

      return [(x0 + aabb[0]) / 2 + 1, aabb[1], aabb[2], aabb[3]] as Bounds;
  }

  return null;
};

/**
 * Get neighboring points for a gived grid address
 */
const getNeighbors = ([col, row]: [number, number], grid: Grid) =>
  [
    gridNodeFromAddr([col, row - 1], grid),
    gridNodeFromAddr([col + 1, row], grid),
    gridNodeFromAddr([col, row + 1], grid),
    gridNodeFromAddr([col - 1, row], grid),
  ] as [Node | null, Node | null, Node | null, Node | null];

const gridNodeFromAddr = (
  [col, row]: [col: number, row: number],
  grid: Grid,
): Node | null => {
  if (col < 0 || col >= grid.col || row < 0 || row >= grid.row) {
    return null;
  }

  return grid.data[row * grid.col + col] ?? null;
};

const getDonglePosition = (p: Point, heading: Heading, grid: Grid) => {
  switch (heading) {
    case HEADING_UP:
      return (
        grid.data
          .filter((node) => node && node.pos[0] === p[0] && node.pos[1] < p[1])
          .reduce(
            (closest, node) =>
              node && node.pos[1] > closest[1] ? node.pos : closest,
            [p[0], -Infinity] as Point,
          ) ?? p
      );
    case HEADING_DOWN:
      return (
        grid.data
          .filter((node) => node && node.pos[0] === p[0] && node.pos[1] > p[1])
          .reduce(
            (closest, node) =>
              node && node.pos[1] < closest[1] ? node.pos : closest,
            [p[0], Infinity] as Point,
          ) ?? p
      );
    case HEADING_LEFT:
      return (
        grid.data
          .filter((node) => node && node.pos[1] === p[1] && node.pos[0] < p[0])
          .reduce(
            (closest, node) =>
              node && node.pos[0] > closest[0] ? node.pos : closest,
            [-Infinity, p[1]] as Point,
          ) ?? p
      );
    case HEADING_RIGHT:
      return (
        grid.data
          .filter((node) => node && node.pos[1] === p[1] && node.pos[0] > p[0])
          .reduce(
            (closest, node) =>
              node && node.pos[0] < closest[0] ? node.pos : closest,
            [Infinity, p[1]] as Point,
          ) ?? p
      );
  }

  return p;
};

/**
 * Get node for global point on canvas (if exists)
 */
const pointToGridNode = (point: Point, grid: Grid): Node | null => {
  for (let col = 0; col < grid.col; col++) {
    for (let row = 0; row < grid.row; row++) {
      const candidate = gridNodeFromAddr([col, row], grid);
      if (
        candidate &&
        point[0] === candidate.pos[0] &&
        point[1] === candidate.pos[1]
      ) {
        return candidate;
      }
    }
  }

  return null;
};

/**
 * Get the axis-aligned bounding box for a given element
 */
const aabbForElement = (element: ExcalidrawElement, offset?: number) => {
  const bbox = {
    minX: element.x,
    minY: element.y,
    maxX: element.x + element.width,
    maxY: element.y + element.height,
    midX: element.x + element.width / 2,
    midY: element.y + element.height / 2,
  };

  const center = [bbox.midX, bbox.midY] as Point;
  const [topLeftX, topLeftY] = rotatePoint(
    [bbox.minX, bbox.minY],
    center,
    element.angle,
  );
  const [topRightX, topRightY] = rotatePoint(
    [bbox.maxX, bbox.minY],
    center,
    element.angle,
  );
  const [bottomRightX, bottomRightY] = rotatePoint(
    [bbox.maxX, bbox.maxY],
    center,
    element.angle,
  );
  const [bottomLeftX, bottomLeftY] = rotatePoint(
    [bbox.minX, bbox.maxY],
    center,
    element.angle,
  );

  const bounds = [
    Math.min(topLeftX, topRightX, bottomRightX, bottomLeftX),
    Math.min(topLeftY, topRightY, bottomRightY, bottomLeftY),
    Math.max(topLeftX, topRightX, bottomRightX, bottomLeftX),
    Math.max(topLeftY, topRightY, bottomRightY, bottomLeftY),
  ] as Bounds;

  if (offset) {
    return [
      bounds[0] - (offset ?? 0),
      bounds[1] - (offset ?? 0),
      bounds[2] + (offset ?? 0),
      bounds[3] + (offset ?? 0),
    ] as Bounds;
  }

  return bounds;
};
// Gets the heading for the point by creating a bounding box around the rotated
// close fitting bounding box, then creating 4 search cones around the center of
// the external bbox.
const headingForPointOnElement = (
  element: ExcalidrawBindableElement,
  aabb: Bounds,
  point: Point,
): Heading | null => {
  const SEARCH_CONE_MULTIPLIER = 2;

  const midPoint = getCenterForBounds(aabb);
  const ROTATION = element.type === "diamond" ? Math.PI / 4 : 0;

  const topLeft = rotatePoint(
    scalePointFromOrigin([aabb[0], aabb[1]], midPoint, SEARCH_CONE_MULTIPLIER),
    midPoint,
    ROTATION,
  );
  const topRight = rotatePoint(
    scalePointFromOrigin([aabb[2], aabb[1]], midPoint, SEARCH_CONE_MULTIPLIER),
    midPoint,
    ROTATION,
  );
  const bottomLeft = rotatePoint(
    scalePointFromOrigin([aabb[0], aabb[3]], midPoint, SEARCH_CONE_MULTIPLIER),
    midPoint,
    ROTATION,
  );
  const bottomRight = rotatePoint(
    scalePointFromOrigin([aabb[2], aabb[3]], midPoint, SEARCH_CONE_MULTIPLIER),
    midPoint,
    ROTATION,
  );

  if (element.type === "diamond") {
    // TODO: Optimize this. No need for triangle searchlights
    return PointInTriangle(point, topLeft, topRight, midPoint)
      ? HEADING_RIGHT
      : PointInTriangle(point, topRight, bottomRight, midPoint)
      ? HEADING_RIGHT
      : PointInTriangle(point, bottomRight, bottomLeft, midPoint)
      ? HEADING_LEFT
      : HEADING_LEFT;
  }

  return PointInTriangle(point, topLeft, topRight, midPoint)
    ? HEADING_UP
    : PointInTriangle(point, topRight, bottomRight, midPoint)
    ? HEADING_RIGHT
    : PointInTriangle(point, bottomRight, bottomLeft, midPoint)
    ? HEADING_DOWN
    : HEADING_LEFT;
};

const commonAABB = (aabbs: Bounds[]): Bounds => [
  Math.min(...aabbs.map((aabb) => aabb[0])),
  Math.min(...aabbs.map((aabb) => aabb[1])),
  Math.max(...aabbs.map((aabb) => aabb[2])),
  Math.max(...aabbs.map((aabb) => aabb[3])),
];

/// UTILS

const getCenterForBounds = (bounds: Bounds): Point => [
  bounds[0] + (bounds[2] - bounds[0]) / 2,
  bounds[1] + (bounds[3] - bounds[1]) / 2,
];

const getBindableElementForId = (
  id: string,
  elementsMap: ElementsMap,
): ExcalidrawBindableElement | null => {
  const element = elementsMap.get(id);
  if (element && isBindableElement(element)) {
    return element;
  }

  return null;
};

const pointInsideOrOnBounds = (p: Point, bounds: Bounds): boolean =>
  p[0] >= bounds[0] &&
  p[0] <= bounds[2] &&
  p[1] >= bounds[1] &&
  p[1] <= bounds[3];

const pointInsideBounds = (p: Point, bounds: Bounds): boolean =>
  p[0] > bounds[0] && p[0] < bounds[2] && p[1] > bounds[1] && p[1] < bounds[3];

const normalizedArrowElementUpdate = (
  points: Point[],
  externalOffsetX?: number,
  externalOffsetY?: number,
) => {
  const offsetX = points[0][0];
  const offsetY = points[0][1];
  const [farthestX, farthestY] = points.reduce(
    (farthest, point) => [
      farthest[0] < point[0] ? point[0] : farthest[0],
      farthest[1] < point[1] ? point[1] : farthest[1],
    ],
    points[0],
  );

  return {
    points: points.map((point, _idx) => {
      return [point[0] - offsetX, point[1] - offsetY] as const;
    }),
    x: offsetX + (externalOffsetX ?? 0),
    y: offsetY + (externalOffsetY ?? 0),
    width: farthestX - offsetX + (externalOffsetX ?? 0),
    height: farthestY - offsetY + (externalOffsetY ?? 0),
  };
};

/// If last and current segments have the same heading, skip the middle point
const simplifyElbowArrowPoints = (points: Point[]): Point[] =>
  points
    .slice(2)
    .reduce(
      (result, point) =>
        arePointsEqual(
          vectorToHeading(
            pointToVector(result[result.length - 1], result[result.length - 2]),
          ),
          vectorToHeading(pointToVector(point, result[result.length - 1])),
        )
          ? [...result.slice(0, -1), point]
          : [...result, point],
      [points[0] ?? [0, 0], points[1] ?? [1, 0]],
    );

const neighborIndexToHeading = (idx: number): Heading => {
  switch (idx) {
    case 0:
      return HEADING_UP;
    case 1:
      return HEADING_RIGHT;
    case 2:
      return HEADING_DOWN;
  }
  return HEADING_LEFT;
};<|MERGE_RESOLUTION|>--- conflicted
+++ resolved
@@ -126,8 +126,21 @@
             endGlobalPoint[0],
             endGlobalPoint[1],
           ],
+      [
+        startGlobalPoint[0] - 1,
+        startGlobalPoint[1] - 1,
+        startGlobalPoint[0] + 1,
+        startGlobalPoint[1] + 1,
+      ],
+      [
+        endGlobalPoint[0] - 1,
+        endGlobalPoint[1] - 1,
+        endGlobalPoint[0] + 1,
+        endGlobalPoint[1] + 1,
+      ],
     ].filter((x) => x !== null) as Bounds[],
   );
+  debugDrawBounds(common, "black");
   const aabbZeroOffset = [
     startElement && aabbForElement(startElement, 0),
     endElement && aabbForElement(endElement, 0),
@@ -136,30 +149,6 @@
     startElement && aabbForElement(startElement, 5 + 20),
     endElement && aabbForElement(endElement, 5 + 20),
   ];
-  // const gapDistanceAABB = [
-  //   startElement && aabbForElement(startElement, GAP),
-  //   endElement && aabbForElement(endElement, GAP),
-  // ];
-  // const extendedPaddedAABB = [
-  //   startHeading &&
-  //     snapDistanceAABB[0] &&
-  //     snapDistanceAABB[1] &&
-  //     extendedAABB(
-  //       snapDistanceAABB[0],
-  //       startHeading,
-  //       [snapDistanceAABB[1]],
-  //       GAP - 2 * SNAP_DIST,
-  //     ),
-  //   endHeading &&
-  //     snapDistanceAABB[0] &&
-  //     snapDistanceAABB[1] &&
-  //     extendedAABB(
-  //       snapDistanceAABB[1],
-  //       endHeading,
-  //       [snapDistanceAABB[0]],
-  //       GAP - 2 * SNAP_DIST,
-  //     ),
-  // ];
   const extendedZeroOffsetAABB = [
     startHeading &&
       aabbZeroOffset[0] &&
@@ -200,7 +189,7 @@
         extendedZeroOffsetAABB[1],
       ]),
     );
-
+  console.log(endGlobalPoint);
   // Canculate Grid positions
   const grid = calculateGrid(
     [...(dynamicAABBs ?? [])]
@@ -285,16 +274,16 @@
   );
 
   // Debug: Grid visualization
-  // for (let col = 0; col < grid.col; col++) {
-  //   const a = gridNodeFromAddr([col, 0], grid)?.pos;
-  //   const b = gridNodeFromAddr([col, grid.row - 1], grid)?.pos;
-  //   a && b && debugDrawSegments([a, b], "#DDD");
-  // }
-  // for (let row = 0; row < grid.row; row++) {
-  //   const a = gridNodeFromAddr([0, row], grid)?.pos;
-  //   const b = gridNodeFromAddr([grid.col - 1, row], grid)?.pos;
-  //   a && b && debugDrawSegments([a, b], "#DDD");
-  // }
+  for (let col = 0; col < grid.col; col++) {
+    const a = gridNodeFromAddr([col, 0], grid)?.pos;
+    const b = gridNodeFromAddr([col, grid.row - 1], grid)?.pos;
+    a && b && debugDrawSegments([a, b], "#DDD");
+  }
+  for (let row = 0; row < grid.row; row++) {
+    const a = gridNodeFromAddr([0, row], grid)?.pos;
+    const b = gridNodeFromAddr([grid.col - 1, row], grid)?.pos;
+    a && b && debugDrawSegments([a, b], "#DDD");
+  }
 };
 
 /**
@@ -348,12 +337,6 @@
 
       // The g score is the shortest distance from start to current node.
       // We need to check if the path we have arrived at this neighbor is the shortest one we have seen yet.
-<<<<<<< HEAD
-      // const neighborDirection = vectorToHeading(
-      //   pointToVector(neighbor.pos, current.pos),
-      // );
-=======
->>>>>>> 92f1382f
       const neighborDirection = neighborIndexToHeading(i as 0 | 1 | 2 | 3);
       const previousDirection = current.parent
         ? vectorToHeading(pointToVector(current.pos, current.parent.pos))
@@ -363,7 +346,7 @@
       const gScore =
         current.g +
         m_dist(neighbor.pos, current.pos) +
-        (directionChange ? Math.pow(multiplier, 1) : 0);
+        (directionChange ? multiplier : 0);
 
       const beenVisited = neighbor.visited;
 
@@ -373,14 +356,7 @@
         neighbor.parent = current;
         neighbor.e = elbowCount;
         neighbor.h =
-          m_dist(end.pos, neighbor.pos) +
-<<<<<<< HEAD
-          Math.pow(m_dist(neighbor.pos, end.pos), 3) +
-          (elbowCount > targetElbowCount ? Infinity : 0);
-=======
-          Math.pow(m_dist(neighbor.pos, end.pos), 1);
-        // + estBendCount * Math.pow(multiplier, 3);
->>>>>>> 92f1382f
+          m_dist(end.pos, neighbor.pos) + m_dist(neighbor.pos, end.pos);
         neighbor.g = gScore;
         neighbor.f = neighbor.g + neighbor.h;
         //console.log(neighbor.addr, neighbor.f, neighbor.e);
@@ -412,19 +388,6 @@
 
 const m_dist = (a: Point, b: Point) =>
   Math.abs(a[0] - b[0]) + Math.abs(a[0] - b[0]);
-
-const neighborIndexToHeading = (idx: number): Heading => {
-  switch (idx) {
-    case 0:
-      return HEADING_UP;
-    case 1:
-      return HEADING_RIGHT;
-    case 2:
-      return HEADING_DOWN;
-  }
-
-  return HEADING_LEFT;
-};
 
 const estimateSegmentCount = (
   start: Node,
