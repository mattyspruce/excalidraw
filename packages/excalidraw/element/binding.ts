import * as GA from "../ga";
import * as GAPoint from "../gapoints";
import * as GADirection from "../gadirections";
import * as GALine from "../galines";
import * as GATransform from "../gatransforms";

import type {
  ExcalidrawBindableElement,
  ExcalidrawElement,
  ExcalidrawRectangleElement,
  ExcalidrawDiamondElement,
  ExcalidrawEllipseElement,
  ExcalidrawFreeDrawElement,
  ExcalidrawImageElement,
  ExcalidrawFrameLikeElement,
  ExcalidrawIframeLikeElement,
  NonDeleted,
  ExcalidrawLinearElement,
  PointBinding,
  NonDeletedExcalidrawElement,
  ElementsMap,
  NonDeletedSceneElementsMap,
  ExcalidrawTextElement,
  ExcalidrawArrowElement,
} from "./types";

import { getElementAbsoluteCoords } from "./bounds";
<<<<<<< HEAD
import { AppClassProperties, AppState, Point } from "../types";
import { isPointOnShape } from "@excalidraw/utils";
=======
import type { AppClassProperties, AppState, Point } from "../types";
import { isPointOnShape } from "../../utils/collision";
>>>>>>> 1ed53b15
import { getElementAtPosition } from "../scene";
import {
  isArrowElement,
  isBindableElement,
  isBindingElement,
  isBoundToContainer,
  isLinearElement,
  isTextElement,
} from "./typeChecks";
import type { ElementUpdate } from "./mutateElement";
import { mutateElement } from "./mutateElement";
import Scene from "../scene/Scene";
import { LinearElementEditor } from "./linearElementEditor";
import { arrayToMap, tupleToCoors } from "../utils";
import { KEYS } from "../keys";
import { getBoundTextElement, handleBindTextResize } from "./textElement";

export type SuggestedBinding =
  | NonDeleted<ExcalidrawBindableElement>
  | SuggestedPointBinding;

export type SuggestedPointBinding = [
  NonDeleted<ExcalidrawLinearElement>,
  "start" | "end" | "both",
  NonDeleted<ExcalidrawBindableElement>,
];

export const shouldEnableBindingForPointerEvent = (
  event: React.PointerEvent<HTMLElement>,
) => {
  return !event[KEYS.CTRL_OR_CMD];
};

export const isBindingEnabled = (appState: AppState): boolean => {
  return appState.isBindingEnabled;
};

const getNonDeletedElements = (
  scene: Scene,
  ids: readonly ExcalidrawElement["id"][],
): NonDeleted<ExcalidrawElement>[] => {
  const result: NonDeleted<ExcalidrawElement>[] = [];
  ids.forEach((id) => {
    const element = scene.getNonDeletedElement(id);
    if (element != null) {
      result.push(element);
    }
  });
  return result;
};

export const bindOrUnbindLinearElement = (
  linearElement: NonDeleted<ExcalidrawLinearElement>,
  startBindingElement: ExcalidrawBindableElement | null | "keep",
  endBindingElement: ExcalidrawBindableElement | null | "keep",
  elementsMap: NonDeletedSceneElementsMap,
): void => {
  const boundToElementIds: Set<ExcalidrawBindableElement["id"]> = new Set();
  const unboundFromElementIds: Set<ExcalidrawBindableElement["id"]> = new Set();
  bindOrUnbindLinearElementEdge(
    linearElement,
    startBindingElement,
    endBindingElement,
    "start",
    boundToElementIds,
    unboundFromElementIds,
    elementsMap,
  );
  bindOrUnbindLinearElementEdge(
    linearElement,
    endBindingElement,
    startBindingElement,
    "end",
    boundToElementIds,
    unboundFromElementIds,
    elementsMap,
  );

  const onlyUnbound = Array.from(unboundFromElementIds).filter(
    (id) => !boundToElementIds.has(id),
  );

  getNonDeletedElements(Scene.getScene(linearElement)!, onlyUnbound).forEach(
    (element) => {
      mutateElement(element, {
        boundElements: element.boundElements?.filter(
          (element) =>
            element.type !== "arrow" || element.id !== linearElement.id,
        ),
      });
    },
  );
};

const bindOrUnbindLinearElementEdge = (
  linearElement: NonDeleted<ExcalidrawLinearElement>,
  bindableElement: ExcalidrawBindableElement | null | "keep",
  otherEdgeBindableElement: ExcalidrawBindableElement | null | "keep",
  startOrEnd: "start" | "end",
  // Is mutated
  boundToElementIds: Set<ExcalidrawBindableElement["id"]>,
  // Is mutated
  unboundFromElementIds: Set<ExcalidrawBindableElement["id"]>,
  elementsMap: NonDeletedSceneElementsMap,
): void => {
  // "keep" is for method chaining convenience, a "no-op", so just bail out
  if (bindableElement === "keep") {
    return;
  }

  // null means break the bind, so nothing to consider here
  if (bindableElement === null) {
    const unbound = unbindLinearElement(linearElement, startOrEnd);
    if (unbound != null) {
      unboundFromElementIds.add(unbound);
    }
    return;
  }

  // While complext arrows can do anything, simple arrow with both ends trying
  // to bind to the same bindable should not be allowed, start binding takes
  // precedence
  if (isLinearElementSimple(linearElement)) {
    if (
      otherEdgeBindableElement == null ||
      (otherEdgeBindableElement === "keep"
        ? // TODO: Refactor - Needlessly complex
          !isLinearElementSimpleAndAlreadyBoundOnOppositeEdge(
            linearElement,
            bindableElement,
            startOrEnd,
          )
        : startOrEnd === "start" ||
          otherEdgeBindableElement.id !== bindableElement.id)
    ) {
      bindLinearElement(
        linearElement,
        bindableElement,
        startOrEnd,
        elementsMap,
      );
      boundToElementIds.add(bindableElement.id);
    }
  } else {
    bindLinearElement(linearElement, bindableElement, startOrEnd, elementsMap);
    boundToElementIds.add(bindableElement.id);
  }
};

const getOriginalBindingIfStillCloseOfLinearElementEdge = (
  linearElement: NonDeleted<ExcalidrawLinearElement>,
  edge: "start" | "end",
  app: AppClassProperties,
): NonDeleted<ExcalidrawElement> | null => {
  const elementsMap = app.scene.getNonDeletedElementsMap();
  const coors = getLinearElementEdgeCoors(linearElement, edge, elementsMap);
  const elementId =
    edge === "start"
      ? linearElement.startBinding?.elementId
      : linearElement.endBinding?.elementId;
  if (elementId) {
    const element = elementsMap.get(
      elementId,
    ) as NonDeleted<ExcalidrawBindableElement>;
    if (bindingBorderTest(element, coors, app)) {
      return element;
    }
  }

  return null;
};

const getOriginalBindingsIfStillCloseToArrowEnds = (
  linearElement: NonDeleted<ExcalidrawLinearElement>,
  app: AppClassProperties,
): (NonDeleted<ExcalidrawElement> | null)[] =>
  ["start", "end"].map((edge) =>
    getOriginalBindingIfStillCloseOfLinearElementEdge(
      linearElement,
      edge as "start" | "end",
      app,
    ),
  );

const getBindingStrategyForDraggingArrowEndpoints = (
  selectedElement: NonDeleted<ExcalidrawLinearElement>,
  isBindingEnabled: boolean,
  draggingPoints: readonly number[],
  app: AppClassProperties,
): (NonDeleted<ExcalidrawBindableElement> | null | "keep")[] => {
  const startIdx = 0;
  const endIdx = selectedElement.points.length - 1;
  const startDragged = draggingPoints.findIndex((i) => i === startIdx) > -1;
  const endDragged = draggingPoints.findIndex((i) => i === endIdx) > -1;
  const start = startDragged
    ? isBindingEnabled
      ? getElligibleElementForBindingElement(selectedElement, "start", app)
      : null // If binding is disabled and start is dragged, break all binds
    : // We have to update the focus and gap of the binding, so let's rebind
      getElligibleElementForBindingElement(selectedElement, "start", app);
  const end = endDragged
    ? isBindingEnabled
      ? getElligibleElementForBindingElement(selectedElement, "end", app)
      : null // If binding is disabled and end is dragged, break all binds
    : // We have to update the focus and gap of the binding, so let's rebind
      getElligibleElementForBindingElement(selectedElement, "end", app);

  return [start, end];
};

const getBindingStrategyForDraggingArrowOrJoints = (
  selectedElement: NonDeleted<ExcalidrawLinearElement>,
  app: AppClassProperties,
  isBindingEnabled: boolean,
): (NonDeleted<ExcalidrawBindableElement> | null | "keep")[] => {
  const [startIsClose, endIsClose] = getOriginalBindingsIfStillCloseToArrowEnds(
    selectedElement,
    app,
  );
  const start = startIsClose
    ? isBindingEnabled
      ? getElligibleElementForBindingElement(selectedElement, "start", app)
      : null
    : null;
  const end = endIsClose
    ? isBindingEnabled
      ? getElligibleElementForBindingElement(selectedElement, "end", app)
      : null
    : null;

  return [start, end];
};

export const bindOrUnbindLinearElements = (
  selectedElements: NonDeleted<ExcalidrawLinearElement>[],
  app: AppClassProperties,
  isBindingEnabled: boolean,
  draggingPoints: readonly number[] | null,
): void => {
  selectedElements.forEach((selectedElement) => {
    const [start, end] = draggingPoints?.length
      ? // The arrow edge points are dragged (i.e. start, end)
        getBindingStrategyForDraggingArrowEndpoints(
          selectedElement,
          isBindingEnabled,
          draggingPoints ?? [],
          app,
        )
      : // The arrow itself (the shaft) or the inner joins are dragged
        getBindingStrategyForDraggingArrowOrJoints(
          selectedElement,
          app,
          isBindingEnabled,
        );

    bindOrUnbindLinearElement(
      selectedElement,
      start,
      end,
      app.scene.getNonDeletedElementsMap(),
    );
  });
};

export const getSuggestedBindingsForArrows = (
  selectedElements: NonDeleted<ExcalidrawElement>[],
  app: AppClassProperties,
): SuggestedBinding[] => {
  // HOT PATH: Bail out if selected elements list is too large
  if (selectedElements.length > 50) {
    return [];
  }

  return (
    selectedElements
      .filter(isLinearElement)
      .flatMap((element) =>
        getOriginalBindingsIfStillCloseToArrowEnds(element, app),
      )
      .filter(
        (element): element is NonDeleted<ExcalidrawBindableElement> =>
          element !== null,
      )
      // Filter out bind candidates which are in the
      // same selection / group with the arrow
      //
      // TODO: Is it worth turning the list into a set to avoid dupes?
      .filter(
        (element) =>
          selectedElements.filter((selected) => selected.id === element?.id)
            .length === 0,
      )
  );
};

export const maybeBindLinearElement = (
  linearElement: NonDeleted<ExcalidrawLinearElement>,
  appState: AppState,
  pointerCoords: { x: number; y: number },
  app: AppClassProperties,
): void => {
  if (appState.startBoundElement != null) {
    bindLinearElement(
      linearElement,
      appState.startBoundElement,
      "start",
      app.scene.getNonDeletedElementsMap(),
    );
  }
  const hoveredElement = getHoveredElementForBinding(pointerCoords, app);
  if (
    hoveredElement != null &&
    !isLinearElementSimpleAndAlreadyBoundOnOppositeEdge(
      linearElement,
      hoveredElement,
      "end",
    )
  ) {
    bindLinearElement(
      linearElement,
      hoveredElement,
      "end",
      app.scene.getNonDeletedElementsMap(),
    );
  }
};

export const bindLinearElement = (
  linearElement: NonDeleted<ExcalidrawLinearElement>,
  hoveredElement: ExcalidrawBindableElement,
  startOrEnd: "start" | "end",
  elementsMap: NonDeletedSceneElementsMap,
): void => {
  mutateElement(linearElement, {
    [startOrEnd === "start" ? "startBinding" : "endBinding"]: {
      elementId: hoveredElement.id,
      ...calculateFocusAndGap(
        linearElement,
        hoveredElement,
        startOrEnd,
        elementsMap,
      ),
    } as PointBinding,
  });

  const boundElementsMap = arrayToMap(hoveredElement.boundElements || []);
  if (!boundElementsMap.has(linearElement.id)) {
    mutateElement(hoveredElement, {
      boundElements: (hoveredElement.boundElements || []).concat({
        id: linearElement.id,
        type: "arrow",
      }),
    });
  }
};

// Don't bind both ends of a simple segment
const isLinearElementSimpleAndAlreadyBoundOnOppositeEdge = (
  linearElement: NonDeleted<ExcalidrawLinearElement>,
  bindableElement: ExcalidrawBindableElement,
  startOrEnd: "start" | "end",
): boolean => {
  const otherBinding =
    linearElement[startOrEnd === "start" ? "endBinding" : "startBinding"];
  return isLinearElementSimpleAndAlreadyBound(
    linearElement,
    otherBinding?.elementId,
    bindableElement,
  );
};

export const isLinearElementSimpleAndAlreadyBound = (
  linearElement: NonDeleted<ExcalidrawLinearElement>,
  alreadyBoundToId: ExcalidrawBindableElement["id"] | undefined,
  bindableElement: ExcalidrawBindableElement,
): boolean => {
  return (
    alreadyBoundToId === bindableElement.id &&
    isLinearElementSimple(linearElement)
  );
};

const isLinearElementSimple = (
  linearElement: NonDeleted<ExcalidrawLinearElement>,
): boolean => linearElement.points.length < 3;

const unbindLinearElement = (
  linearElement: NonDeleted<ExcalidrawLinearElement>,
  startOrEnd: "start" | "end",
): ExcalidrawBindableElement["id"] | null => {
  const field = startOrEnd === "start" ? "startBinding" : "endBinding";
  const binding = linearElement[field];
  if (binding == null) {
    return null;
  }
  mutateElement(linearElement, { [field]: null });
  return binding.elementId;
};

export const getHoveredElementForBinding = (
  pointerCoords: {
    x: number;
    y: number;
  },
  app: AppClassProperties,
): NonDeleted<ExcalidrawBindableElement> | null => {
  const hoveredElement = getElementAtPosition(
    app.scene.getNonDeletedElements(),
    (element) =>
      isBindableElement(element, false) &&
      bindingBorderTest(element, pointerCoords, app),
  );
  return hoveredElement as NonDeleted<ExcalidrawBindableElement> | null;
};

const calculateFocusAndGap = (
  linearElement: NonDeleted<ExcalidrawLinearElement>,
  hoveredElement: ExcalidrawBindableElement,
  startOrEnd: "start" | "end",
  elementsMap: NonDeletedSceneElementsMap,
): { focus: number; gap: number } => {
  const direction = startOrEnd === "start" ? -1 : 1;
  const edgePointIndex = direction === -1 ? 0 : linearElement.points.length - 1;
  const adjacentPointIndex = edgePointIndex - direction;

  const edgePoint = LinearElementEditor.getPointAtIndexGlobalCoordinates(
    linearElement,
    edgePointIndex,
    elementsMap,
  );
  const adjacentPoint = LinearElementEditor.getPointAtIndexGlobalCoordinates(
    linearElement,
    adjacentPointIndex,
    elementsMap,
  );
  return {
    focus: determineFocusDistance(
      hoveredElement,
      adjacentPoint,
      edgePoint,
      elementsMap,
    ),
    gap: Math.max(
      1,
      distanceToBindableElement(hoveredElement, edgePoint, elementsMap),
    ),
  };
};

// Supports translating, rotating and scaling `changedElement` with bound
// linear elements.
// Because scaling involves moving the focus points as well, it is
// done before the `changedElement` is updated, and the `newSize` is passed
// in explicitly.
export const updateBoundElements = (
  changedElement: NonDeletedExcalidrawElement,
  elementsMap: ElementsMap,
  options?: {
    simultaneouslyUpdated?: readonly ExcalidrawElement[];
    newSize?: { width: number; height: number };
  },
) => {
  const { newSize, simultaneouslyUpdated } = options ?? {};
  const simultaneouslyUpdatedElementIds = getSimultaneouslyUpdatedElementIds(
    simultaneouslyUpdated,
  );

  if (!isBindableElement(changedElement)) {
    return;
  }

  boundElementsVisitor(elementsMap, changedElement, (element) => {
    if (!isLinearElement(element) || element.isDeleted) {
      return;
    }

    // In case the boundElements are stale
    if (!doesNeedUpdate(element, changedElement)) {
      return;
    }
    const bindings = {
      startBinding: maybeCalculateNewGapWhenScaling(
        changedElement,
        element.startBinding,
        newSize,
      ),
      endBinding: maybeCalculateNewGapWhenScaling(
        changedElement,
        element.endBinding,
        newSize,
      ),
    };

    // `linearElement` is being moved/scaled already, just update the binding
    if (simultaneouslyUpdatedElementIds.has(element.id)) {
      mutateElement(element, bindings);
      return;
    }

    bindableElementsVisitor(
      elementsMap,
      element,
      (bindableElement, bindingProp) => {
        if (
          bindableElement &&
          isBindableElement(bindableElement) &&
          (bindingProp === "startBinding" || bindingProp === "endBinding")
        ) {
          updateBoundPoint(
            element,
            bindingProp,
            bindings[bindingProp],
            bindableElement,
            elementsMap,
          );
        }
      },
    );

    const boundText = getBoundTextElement(element, elementsMap);
    if (boundText && !boundText.isDeleted) {
      handleBindTextResize(element, elementsMap, false);
    }
  });
};

const doesNeedUpdate = (
  boundElement: NonDeleted<ExcalidrawLinearElement>,
  changedElement: ExcalidrawBindableElement,
) => {
  return (
    boundElement.startBinding?.elementId === changedElement.id ||
    boundElement.endBinding?.elementId === changedElement.id
  );
};

const getSimultaneouslyUpdatedElementIds = (
  simultaneouslyUpdated: readonly ExcalidrawElement[] | undefined,
): Set<ExcalidrawElement["id"]> => {
  return new Set((simultaneouslyUpdated || []).map((element) => element.id));
};

const updateBoundPoint = (
  linearElement: NonDeleted<ExcalidrawLinearElement>,
  startOrEnd: "startBinding" | "endBinding",
  binding: PointBinding | null | undefined,
  bindableElement: ExcalidrawBindableElement,
  elementsMap: ElementsMap,
): void => {
  if (
    binding == null ||
    // We only need to update the other end if this is a 2 point line element
    (binding.elementId !== bindableElement.id &&
      linearElement.points.length > 2)
  ) {
    return;
  }

  const direction = startOrEnd === "startBinding" ? -1 : 1;
  const edgePointIndex = direction === -1 ? 0 : linearElement.points.length - 1;
  const adjacentPointIndex = edgePointIndex - direction;
  const adjacentPoint = LinearElementEditor.getPointAtIndexGlobalCoordinates(
    linearElement,
    adjacentPointIndex,
    elementsMap,
  );
  const focusPointAbsolute = determineFocusPoint(
    bindableElement,
    binding.focus,
    adjacentPoint,
    elementsMap,
  );
  let newEdgePoint;
  // The linear element was not originally pointing inside the bound shape,
  // we can point directly at the focus point
  if (binding.gap === 0) {
    newEdgePoint = focusPointAbsolute;
  } else {
    const intersections = intersectElementWithLine(
      bindableElement,
      adjacentPoint,
      focusPointAbsolute,
      binding.gap,
      elementsMap,
    );
    if (intersections.length === 0) {
      // This should never happen, since focusPoint should always be
      // inside the element, but just in case, bail out
      newEdgePoint = focusPointAbsolute;
    } else {
      // Guaranteed to intersect because focusPoint is always inside the shape
      newEdgePoint = intersections[0];
    }
  }
  LinearElementEditor.movePoints(
    linearElement,
    [
      {
        index: edgePointIndex,
        point: LinearElementEditor.pointFromAbsoluteCoords(
          linearElement,
          newEdgePoint,
          elementsMap,
        ),
      },
    ],
    { [startOrEnd]: binding },
  );
};

const maybeCalculateNewGapWhenScaling = (
  changedElement: ExcalidrawBindableElement,
  currentBinding: PointBinding | null | undefined,
  newSize: { width: number; height: number } | undefined,
): PointBinding | null | undefined => {
  if (currentBinding == null || newSize == null) {
    return currentBinding;
  }
  const { gap, focus, elementId } = currentBinding;
  const { width: newWidth, height: newHeight } = newSize;
  const { width, height } = changedElement;
  const newGap = Math.max(
    1,
    Math.min(
      maxBindingGap(changedElement, newWidth, newHeight),
      gap * (newWidth < newHeight ? newWidth / width : newHeight / height),
    ),
  );
  return { elementId, gap: newGap, focus };
};

const getElligibleElementForBindingElement = (
  linearElement: NonDeleted<ExcalidrawLinearElement>,
  startOrEnd: "start" | "end",
  app: AppClassProperties,
): NonDeleted<ExcalidrawBindableElement> | null => {
  return getHoveredElementForBinding(
    getLinearElementEdgeCoors(
      linearElement,
      startOrEnd,
      app.scene.getNonDeletedElementsMap(),
    ),
    app,
  );
};

const getLinearElementEdgeCoors = (
  linearElement: NonDeleted<ExcalidrawLinearElement>,
  startOrEnd: "start" | "end",
  elementsMap: NonDeletedSceneElementsMap,
): { x: number; y: number } => {
  const index = startOrEnd === "start" ? 0 : -1;
  return tupleToCoors(
    LinearElementEditor.getPointAtIndexGlobalCoordinates(
      linearElement,
      index,
      elementsMap,
    ),
  );
};

// We need to:
// 1: Update elements not selected to point to duplicated elements
// 2: Update duplicated elements to point to other duplicated elements
export const fixBindingsAfterDuplication = (
  sceneElements: readonly ExcalidrawElement[],
  oldElements: readonly ExcalidrawElement[],
  oldIdToDuplicatedId: Map<ExcalidrawElement["id"], ExcalidrawElement["id"]>,
  // There are three copying mechanisms: Copy-paste, duplication and alt-drag.
  // Only when alt-dragging the new "duplicates" act as the "old", while
  // the "old" elements act as the "new copy" - essentially working reverse
  // to the other two.
  duplicatesServeAsOld?: "duplicatesServeAsOld" | undefined,
): void => {
  // First collect all the binding/bindable elements, so we only update
  // each once, regardless of whether they were duplicated or not.
  const allBoundElementIds: Set<ExcalidrawElement["id"]> = new Set();
  const allBindableElementIds: Set<ExcalidrawElement["id"]> = new Set();
  const shouldReverseRoles = duplicatesServeAsOld === "duplicatesServeAsOld";
  oldElements.forEach((oldElement) => {
    const { boundElements } = oldElement;
    if (boundElements != null && boundElements.length > 0) {
      boundElements.forEach((boundElement) => {
        if (shouldReverseRoles && !oldIdToDuplicatedId.has(boundElement.id)) {
          allBoundElementIds.add(boundElement.id);
        }
      });
      allBindableElementIds.add(oldIdToDuplicatedId.get(oldElement.id)!);
    }
    if (isBindingElement(oldElement)) {
      if (oldElement.startBinding != null) {
        const { elementId } = oldElement.startBinding;
        if (shouldReverseRoles && !oldIdToDuplicatedId.has(elementId)) {
          allBindableElementIds.add(elementId);
        }
      }
      if (oldElement.endBinding != null) {
        const { elementId } = oldElement.endBinding;
        if (shouldReverseRoles && !oldIdToDuplicatedId.has(elementId)) {
          allBindableElementIds.add(elementId);
        }
      }
      if (oldElement.startBinding != null || oldElement.endBinding != null) {
        allBoundElementIds.add(oldIdToDuplicatedId.get(oldElement.id)!);
      }
    }
  });

  // Update the linear elements
  (
    sceneElements.filter(({ id }) =>
      allBoundElementIds.has(id),
    ) as ExcalidrawLinearElement[]
  ).forEach((element) => {
    const { startBinding, endBinding } = element;
    mutateElement(element, {
      startBinding: newBindingAfterDuplication(
        startBinding,
        oldIdToDuplicatedId,
      ),
      endBinding: newBindingAfterDuplication(endBinding, oldIdToDuplicatedId),
    });
  });

  // Update the bindable shapes
  sceneElements
    .filter(({ id }) => allBindableElementIds.has(id))
    .forEach((bindableElement) => {
      const { boundElements } = bindableElement;
      if (boundElements != null && boundElements.length > 0) {
        mutateElement(bindableElement, {
          boundElements: boundElements.map((boundElement) =>
            oldIdToDuplicatedId.has(boundElement.id)
              ? {
                  id: oldIdToDuplicatedId.get(boundElement.id)!,
                  type: boundElement.type,
                }
              : boundElement,
          ),
        });
      }
    });
};

const newBindingAfterDuplication = (
  binding: PointBinding | null,
  oldIdToDuplicatedId: Map<ExcalidrawElement["id"], ExcalidrawElement["id"]>,
): PointBinding | null => {
  if (binding == null) {
    return null;
  }
  const { elementId, focus, gap } = binding;
  return {
    focus,
    gap,
    elementId: oldIdToDuplicatedId.get(elementId) ?? elementId,
  };
};

export const fixBindingsAfterDeletion = (
  sceneElements: readonly ExcalidrawElement[],
  deletedElements: readonly ExcalidrawElement[],
): void => {
  const elements = arrayToMap(sceneElements);

  for (const element of deletedElements) {
    BoundElement.unbindAffected(elements, element, mutateElement);
    BindableElement.unbindAffected(elements, element, mutateElement);
  }
};

const newBoundElements = (
  boundElements: ExcalidrawElement["boundElements"],
  idsToRemove: Set<ExcalidrawElement["id"]>,
  elementsToAdd: Array<ExcalidrawElement> = [],
) => {
  if (!boundElements) {
    return null;
  }

  const nextBoundElements = boundElements.filter(
    (boundElement) => !idsToRemove.has(boundElement.id),
  );

  nextBoundElements.push(
    ...elementsToAdd.map(
      (x) =>
        ({ id: x.id, type: x.type } as
          | ExcalidrawArrowElement
          | ExcalidrawTextElement),
    ),
  );

  return nextBoundElements;
};

const bindingBorderTest = (
  element: NonDeleted<ExcalidrawBindableElement>,
  { x, y }: { x: number; y: number },
  app: AppClassProperties,
): boolean => {
  const threshold = maxBindingGap(element, element.width, element.height);
  const shape = app.getElementShape(element);
  return isPointOnShape([x, y], shape, threshold);
};

export const maxBindingGap = (
  element: ExcalidrawElement,
  elementWidth: number,
  elementHeight: number,
): number => {
  // Aligns diamonds with rectangles
  const shapeRatio = element.type === "diamond" ? 1 / Math.sqrt(2) : 1;
  const smallerDimension = shapeRatio * Math.min(elementWidth, elementHeight);
  // We make the bindable boundary bigger for bigger elements
  return Math.max(16, Math.min(0.25 * smallerDimension, 32));
};

const distanceToBindableElement = (
  element: ExcalidrawBindableElement,
  point: Point,
  elementsMap: ElementsMap,
): number => {
  switch (element.type) {
    case "rectangle":
    case "image":
    case "text":
    case "iframe":
    case "embeddable":
    case "frame":
    case "magicframe":
      return distanceToRectangle(element, point, elementsMap);
    case "diamond":
      return distanceToDiamond(element, point, elementsMap);
    case "ellipse":
      return distanceToEllipse(element, point, elementsMap);
  }
};

const distanceToRectangle = (
  element:
    | ExcalidrawRectangleElement
    | ExcalidrawTextElement
    | ExcalidrawFreeDrawElement
    | ExcalidrawImageElement
    | ExcalidrawIframeLikeElement
    | ExcalidrawFrameLikeElement,
  point: Point,
  elementsMap: ElementsMap,
): number => {
  const [, pointRel, hwidth, hheight] = pointRelativeToElement(
    element,
    point,
    elementsMap,
  );
  return Math.max(
    GAPoint.distanceToLine(pointRel, GALine.equation(0, 1, -hheight)),
    GAPoint.distanceToLine(pointRel, GALine.equation(1, 0, -hwidth)),
  );
};

const distanceToDiamond = (
  element: ExcalidrawDiamondElement,
  point: Point,
  elementsMap: ElementsMap,
): number => {
  const [, pointRel, hwidth, hheight] = pointRelativeToElement(
    element,
    point,
    elementsMap,
  );
  const side = GALine.equation(hheight, hwidth, -hheight * hwidth);
  return GAPoint.distanceToLine(pointRel, side);
};

const distanceToEllipse = (
  element: ExcalidrawEllipseElement,
  point: Point,
  elementsMap: ElementsMap,
): number => {
  const [pointRel, tangent] = ellipseParamsForTest(element, point, elementsMap);
  return -GALine.sign(tangent) * GAPoint.distanceToLine(pointRel, tangent);
};

const ellipseParamsForTest = (
  element: ExcalidrawEllipseElement,
  point: Point,
  elementsMap: ElementsMap,
): [GA.Point, GA.Line] => {
  const [, pointRel, hwidth, hheight] = pointRelativeToElement(
    element,
    point,
    elementsMap,
  );
  const [px, py] = GAPoint.toTuple(pointRel);

  // We're working in positive quadrant, so start with `t = 45deg`, `tx=cos(t)`
  let tx = 0.707;
  let ty = 0.707;

  const a = hwidth;
  const b = hheight;

  // This is a numerical method to find the params tx, ty at which
  // the ellipse has the closest point to the given point
  [0, 1, 2, 3].forEach((_) => {
    const xx = a * tx;
    const yy = b * ty;

    const ex = ((a * a - b * b) * tx ** 3) / a;
    const ey = ((b * b - a * a) * ty ** 3) / b;

    const rx = xx - ex;
    const ry = yy - ey;

    const qx = px - ex;
    const qy = py - ey;

    const r = Math.hypot(ry, rx);
    const q = Math.hypot(qy, qx);

    tx = Math.min(1, Math.max(0, ((qx * r) / q + ex) / a));
    ty = Math.min(1, Math.max(0, ((qy * r) / q + ey) / b));
    const t = Math.hypot(ty, tx);
    tx /= t;
    ty /= t;
  });

  const closestPoint = GA.point(a * tx, b * ty);

  const tangent = GALine.orthogonalThrough(pointRel, closestPoint);
  return [pointRel, tangent];
};

// Returns:
//   1. the point relative to the elements (x, y) position
//   2. the point relative to the element's center with positive (x, y)
//   3. half element width
//   4. half element height
//
// Note that for linear elements the (x, y) position is not at the
// top right corner of their boundary.
//
// Rectangles, diamonds and ellipses are symmetrical over axes,
// and other elements have a rectangular boundary,
// so we only need to perform hit tests for the positive quadrant.
const pointRelativeToElement = (
  element: ExcalidrawElement,
  pointTuple: Point,
  elementsMap: ElementsMap,
): [GA.Point, GA.Point, number, number] => {
  const point = GAPoint.from(pointTuple);
  const [x1, y1, x2, y2] = getElementAbsoluteCoords(element, elementsMap);
  const center = coordsCenter(x1, y1, x2, y2);
  // GA has angle orientation opposite to `rotate`
  const rotate = GATransform.rotation(center, element.angle);
  const pointRotated = GATransform.apply(rotate, point);
  const pointRelToCenter = GA.sub(pointRotated, GADirection.from(center));
  const pointRelToCenterAbs = GAPoint.abs(pointRelToCenter);
  const elementPos = GA.offset(element.x, element.y);
  const pointRelToPos = GA.sub(pointRotated, elementPos);
  const halfWidth = (x2 - x1) / 2;
  const halfHeight = (y2 - y1) / 2;
  return [pointRelToPos, pointRelToCenterAbs, halfWidth, halfHeight];
};

const relativizationToElementCenter = (
  element: ExcalidrawElement,
  elementsMap: ElementsMap,
): GA.Transform => {
  const [x1, y1, x2, y2] = getElementAbsoluteCoords(element, elementsMap);
  const center = coordsCenter(x1, y1, x2, y2);
  // GA has angle orientation opposite to `rotate`
  const rotate = GATransform.rotation(center, element.angle);
  const translate = GA.reverse(
    GATransform.translation(GADirection.from(center)),
  );
  return GATransform.compose(rotate, translate);
};

const coordsCenter = (
  x1: number,
  y1: number,
  x2: number,
  y2: number,
): GA.Point => {
  return GA.point((x1 + x2) / 2, (y1 + y2) / 2);
};

// The focus distance is the oriented ratio between the size of
// the `element` and the "focus image" of the element on which
// all focus points lie, so it's a number between -1 and 1.
// The line going through `a` and `b` is a tangent to the "focus image"
// of the element.
const determineFocusDistance = (
  element: ExcalidrawBindableElement,
  // Point on the line, in absolute coordinates
  a: Point,
  // Another point on the line, in absolute coordinates (closer to element)
  b: Point,
  elementsMap: ElementsMap,
): number => {
  const relateToCenter = relativizationToElementCenter(element, elementsMap);
  const aRel = GATransform.apply(relateToCenter, GAPoint.from(a));
  const bRel = GATransform.apply(relateToCenter, GAPoint.from(b));
  const line = GALine.through(aRel, bRel);
  const q = element.height / element.width;
  const hwidth = element.width / 2;
  const hheight = element.height / 2;
  const n = line[2];
  const m = line[3];
  const c = line[1];
  const mabs = Math.abs(m);
  const nabs = Math.abs(n);
  let ret;
  switch (element.type) {
    case "rectangle":
    case "image":
    case "text":
    case "iframe":
    case "embeddable":
    case "frame":
    case "magicframe":
      ret = c / (hwidth * (nabs + q * mabs));
      break;
    case "diamond":
      ret = mabs < nabs ? c / (nabs * hwidth) : c / (mabs * hheight);
      break;
    case "ellipse":
      ret = c / (hwidth * Math.sqrt(n ** 2 + q ** 2 * m ** 2));
      break;
  }
  return ret || 0;
};

const determineFocusPoint = (
  element: ExcalidrawBindableElement,
  // The oriented, relative distance from the center of `element` of the
  // returned focusPoint
  focus: number,
  adjecentPoint: Point,
  elementsMap: ElementsMap,
): Point => {
  if (focus === 0) {
    const [x1, y1, x2, y2] = getElementAbsoluteCoords(element, elementsMap);
    const center = coordsCenter(x1, y1, x2, y2);
    return GAPoint.toTuple(center);
  }
  const relateToCenter = relativizationToElementCenter(element, elementsMap);
  const adjecentPointRel = GATransform.apply(
    relateToCenter,
    GAPoint.from(adjecentPoint),
  );
  const reverseRelateToCenter = GA.reverse(relateToCenter);
  let point;
  switch (element.type) {
    case "rectangle":
    case "image":
    case "text":
    case "diamond":
    case "iframe":
    case "embeddable":
    case "frame":
    case "magicframe":
      point = findFocusPointForRectangulars(element, focus, adjecentPointRel);
      break;
    case "ellipse":
      point = findFocusPointForEllipse(element, focus, adjecentPointRel);
      break;
  }
  return GAPoint.toTuple(GATransform.apply(reverseRelateToCenter, point));
};

// Returns 2 or 0 intersection points between line going through `a` and `b`
// and the `element`, in ascending order of distance from `a`.
const intersectElementWithLine = (
  element: ExcalidrawBindableElement,
  // Point on the line, in absolute coordinates
  a: Point,
  // Another point on the line, in absolute coordinates
  b: Point,
  // If given, the element is inflated by this value
  gap: number = 0,
  elementsMap: ElementsMap,
): Point[] => {
  const relateToCenter = relativizationToElementCenter(element, elementsMap);
  const aRel = GATransform.apply(relateToCenter, GAPoint.from(a));
  const bRel = GATransform.apply(relateToCenter, GAPoint.from(b));
  const line = GALine.through(aRel, bRel);
  const reverseRelateToCenter = GA.reverse(relateToCenter);
  const intersections = getSortedElementLineIntersections(
    element,
    line,
    aRel,
    gap,
  );
  return intersections.map((point) =>
    GAPoint.toTuple(GATransform.apply(reverseRelateToCenter, point)),
  );
};

const getSortedElementLineIntersections = (
  element: ExcalidrawBindableElement,
  // Relative to element center
  line: GA.Line,
  // Relative to element center
  nearPoint: GA.Point,
  gap: number = 0,
): GA.Point[] => {
  let intersections: GA.Point[];
  switch (element.type) {
    case "rectangle":
    case "image":
    case "text":
    case "diamond":
    case "iframe":
    case "embeddable":
    case "frame":
    case "magicframe":
      const corners = getCorners(element);
      intersections = corners
        .flatMap((point, i) => {
          const edge: [GA.Point, GA.Point] = [point, corners[(i + 1) % 4]];
          return intersectSegment(line, offsetSegment(edge, gap));
        })
        .concat(
          corners.flatMap((point) => getCircleIntersections(point, gap, line)),
        );
      break;
    case "ellipse":
      intersections = getEllipseIntersections(element, gap, line);
      break;
  }
  if (intersections.length < 2) {
    // Ignore the "edge" case of only intersecting with a single corner
    return [];
  }
  const sortedIntersections = intersections.sort(
    (i1, i2) =>
      GAPoint.distance(i1, nearPoint) - GAPoint.distance(i2, nearPoint),
  );
  return [
    sortedIntersections[0],
    sortedIntersections[sortedIntersections.length - 1],
  ];
};

const getCorners = (
  element:
    | ExcalidrawRectangleElement
    | ExcalidrawImageElement
    | ExcalidrawDiamondElement
    | ExcalidrawTextElement
    | ExcalidrawIframeLikeElement
    | ExcalidrawFrameLikeElement,
  scale: number = 1,
): GA.Point[] => {
  const hx = (scale * element.width) / 2;
  const hy = (scale * element.height) / 2;
  switch (element.type) {
    case "rectangle":
    case "image":
    case "text":
    case "iframe":
    case "embeddable":
    case "frame":
    case "magicframe":
      return [
        GA.point(hx, hy),
        GA.point(hx, -hy),
        GA.point(-hx, -hy),
        GA.point(-hx, hy),
      ];
    case "diamond":
      return [
        GA.point(0, hy),
        GA.point(hx, 0),
        GA.point(0, -hy),
        GA.point(-hx, 0),
      ];
  }
};

// Returns intersection of `line` with `segment`, with `segment` moved by
// `gap` in its polar direction.
// If intersection coincides with second segment point returns empty array.
const intersectSegment = (
  line: GA.Line,
  segment: [GA.Point, GA.Point],
): GA.Point[] => {
  const [a, b] = segment;
  const aDist = GAPoint.distanceToLine(a, line);
  const bDist = GAPoint.distanceToLine(b, line);
  if (aDist * bDist >= 0) {
    // The intersection is outside segment `(a, b)`
    return [];
  }
  return [GAPoint.intersect(line, GALine.through(a, b))];
};

const offsetSegment = (
  segment: [GA.Point, GA.Point],
  distance: number,
): [GA.Point, GA.Point] => {
  const [a, b] = segment;
  const offset = GATransform.translationOrthogonal(
    GADirection.fromTo(a, b),
    distance,
  );
  return [GATransform.apply(offset, a), GATransform.apply(offset, b)];
};

const getEllipseIntersections = (
  element: ExcalidrawEllipseElement,
  gap: number,
  line: GA.Line,
): GA.Point[] => {
  const a = element.width / 2 + gap;
  const b = element.height / 2 + gap;
  const m = line[2];
  const n = line[3];
  const c = line[1];
  const squares = a * a * m * m + b * b * n * n;
  const discr = squares - c * c;
  if (squares === 0 || discr <= 0) {
    return [];
  }
  const discrRoot = Math.sqrt(discr);
  const xn = -a * a * m * c;
  const yn = -b * b * n * c;
  return [
    GA.point(
      (xn + a * b * n * discrRoot) / squares,
      (yn - a * b * m * discrRoot) / squares,
    ),
    GA.point(
      (xn - a * b * n * discrRoot) / squares,
      (yn + a * b * m * discrRoot) / squares,
    ),
  ];
};

const getCircleIntersections = (
  center: GA.Point,
  radius: number,
  line: GA.Line,
): GA.Point[] => {
  if (radius === 0) {
    return GAPoint.distanceToLine(line, center) === 0 ? [center] : [];
  }
  const m = line[2];
  const n = line[3];
  const c = line[1];
  const [a, b] = GAPoint.toTuple(center);
  const r = radius;
  const squares = m * m + n * n;
  const discr = r * r * squares - (m * a + n * b + c) ** 2;
  if (squares === 0 || discr <= 0) {
    return [];
  }
  const discrRoot = Math.sqrt(discr);
  const xn = a * n * n - b * m * n - m * c;
  const yn = b * m * m - a * m * n - n * c;

  return [
    GA.point((xn + n * discrRoot) / squares, (yn - m * discrRoot) / squares),
    GA.point((xn - n * discrRoot) / squares, (yn + m * discrRoot) / squares),
  ];
};

// The focus point is the tangent point of the "focus image" of the
// `element`, where the tangent goes through `point`.
const findFocusPointForEllipse = (
  ellipse: ExcalidrawEllipseElement,
  // Between -1 and 1 (not 0) the relative size of the "focus image" of
  // the element on which the focus point lies
  relativeDistance: number,
  // The point for which we're trying to find the focus point, relative
  // to the ellipse center.
  point: GA.Point,
): GA.Point => {
  const relativeDistanceAbs = Math.abs(relativeDistance);
  const a = (ellipse.width * relativeDistanceAbs) / 2;
  const b = (ellipse.height * relativeDistanceAbs) / 2;

  const orientation = Math.sign(relativeDistance);
  const [px, pyo] = GAPoint.toTuple(point);

  // The calculation below can't handle py = 0
  const py = pyo === 0 ? 0.0001 : pyo;

  const squares = px ** 2 * b ** 2 + py ** 2 * a ** 2;
  // Tangent mx + ny + 1 = 0
  const m =
    (-px * b ** 2 +
      orientation * py * Math.sqrt(Math.max(0, squares - a ** 2 * b ** 2))) /
    squares;

  let n = (-m * px - 1) / py;

  if (n === 0) {
    // if zero {-0, 0}, fall back to a same-sign value in the similar range
    n = (Object.is(n, -0) ? -1 : 1) * 0.01;
  }

  const x = -(a ** 2 * m) / (n ** 2 * b ** 2 + m ** 2 * a ** 2);
  return GA.point(x, (-m * x - 1) / n);
};

const findFocusPointForRectangulars = (
  element:
    | ExcalidrawRectangleElement
    | ExcalidrawImageElement
    | ExcalidrawDiamondElement
    | ExcalidrawTextElement
    | ExcalidrawIframeLikeElement
    | ExcalidrawFrameLikeElement,
  // Between -1 and 1 for how far away should the focus point be relative
  // to the size of the element. Sign determines orientation.
  relativeDistance: number,
  // The point for which we're trying to find the focus point, relative
  // to the element center.
  point: GA.Point,
): GA.Point => {
  const relativeDistanceAbs = Math.abs(relativeDistance);
  const orientation = Math.sign(relativeDistance);
  const corners = getCorners(element, relativeDistanceAbs);

  let maxDistance = 0;
  let tangentPoint: null | GA.Point = null;
  corners.forEach((corner) => {
    const distance = orientation * GALine.through(point, corner)[1];
    if (distance > maxDistance) {
      maxDistance = distance;
      tangentPoint = corner;
    }
  });
  return tangentPoint!;
};
export const bindingProperties: Set<BindableProp | BindingProp> = new Set([
  "boundElements",
  "frameId",
  "containerId",
  "startBinding",
  "endBinding",
]);

export type BindableProp = "boundElements";

export type BindingProp =
  | "frameId"
  | "containerId"
  | "startBinding"
  | "endBinding";

type BoundElementsVisitingFunc = (
  boundElement: ExcalidrawElement | undefined,
  bindingProp: BindableProp,
  bindingId: string,
) => void;

type BindableElementVisitingFunc = (
  bindableElement: ExcalidrawElement | undefined,
  bindingProp: BindingProp,
  bindingId: string,
) => void;

/**
 * Tries to visit each bound element (does not have to be found).
 */
const boundElementsVisitor = (
  elements: ElementsMap,
  element: ExcalidrawElement,
  visit: BoundElementsVisitingFunc,
) => {
  if (isBindableElement(element)) {
    // create new instance so that possible mutations won't play a role in visiting order
    const boundElements = element.boundElements?.slice() ?? [];

    // last added text should be the one we keep (~previous are duplicates)
    boundElements.forEach(({ id }) => {
      visit(elements.get(id), "boundElements", id);
    });
  }
};

/**
 * Tries to visit each bindable element (does not have to be found).
 */
const bindableElementsVisitor = (
  elements: ElementsMap,
  element: ExcalidrawElement,
  visit: BindableElementVisitingFunc,
) => {
  if (element.frameId) {
    const id = element.frameId;
    visit(elements.get(id), "frameId", id);
  }

  if (isBoundToContainer(element)) {
    const id = element.containerId;
    visit(elements.get(id), "containerId", id);
  }

  if (isArrowElement(element)) {
    if (element.startBinding) {
      const id = element.startBinding.elementId;
      visit(elements.get(id), "startBinding", id);
    }

    if (element.endBinding) {
      const id = element.endBinding.elementId;
      visit(elements.get(id), "endBinding", id);
    }
  }
};

/**
 * Bound element containing bindings to `frameId`, `containerId`, `startBinding` or `endBinding`.
 */
export class BoundElement {
  /**
   * Unbind the affected non deleted bindable elements (removing element from `boundElements`).
   * - iterates non deleted bindable elements (`containerId` | `startBinding.elementId` | `endBinding.elementId`) of the current element
   * - prepares updates to unbind each bindable element's `boundElements` from the current element
   */
  public static unbindAffected(
    elements: ElementsMap,
    boundElement: ExcalidrawElement | undefined,
    updateElementWith: (
      affected: ExcalidrawElement,
      updates: ElementUpdate<ExcalidrawElement>,
    ) => void,
  ) {
    if (!boundElement) {
      return;
    }

    bindableElementsVisitor(elements, boundElement, (bindableElement) => {
      // bindable element is deleted, this is fine
      if (!bindableElement || bindableElement.isDeleted) {
        return;
      }

      boundElementsVisitor(
        elements,
        bindableElement,
        (_, __, boundElementId) => {
          if (boundElementId === boundElement.id) {
            updateElementWith(bindableElement, {
              boundElements: newBoundElements(
                bindableElement.boundElements,
                new Set([boundElementId]),
              ),
            });
          }
        },
      );
    });
  }

  /**
   * Rebind the next affected non deleted bindable elements (adding element to `boundElements`).
   * - iterates non deleted bindable elements (`containerId` | `startBinding.elementId` | `endBinding.elementId`) of the current element
   * - prepares updates to rebind each bindable element's `boundElements` to the current element
   *
   * NOTE: rebind expects that affected elements were previously unbound with `BoundElement.unbindAffected`
   */
  public static rebindAffected = (
    elements: ElementsMap,
    boundElement: ExcalidrawElement | undefined,
    updateElementWith: (
      affected: ExcalidrawElement,
      updates: ElementUpdate<ExcalidrawElement>,
    ) => void,
  ) => {
    // don't try to rebind element that is deleted
    if (!boundElement || boundElement.isDeleted) {
      return;
    }

    bindableElementsVisitor(
      elements,
      boundElement,
      (bindableElement, bindingProp) => {
        // unbind from bindable elements, as bindings from non deleted elements into deleted elements are incorrect
        if (!bindableElement || bindableElement.isDeleted) {
          updateElementWith(boundElement, { [bindingProp]: null });
          return;
        }

        // frame bindings are unidirectional, there is nothing to rebind
        if (bindingProp === "frameId") {
          return;
        }

        if (
          bindableElement.boundElements?.find((x) => x.id === boundElement.id)
        ) {
          return;
        }

        if (isArrowElement(boundElement)) {
          // rebind if not found!
          updateElementWith(bindableElement, {
            boundElements: newBoundElements(
              bindableElement.boundElements,
              new Set(),
              new Array(boundElement),
            ),
          });
        }

        if (isTextElement(boundElement)) {
          if (!bindableElement.boundElements?.find((x) => x.type === "text")) {
            // rebind only if there is no other text bound already
            updateElementWith(bindableElement, {
              boundElements: newBoundElements(
                bindableElement.boundElements,
                new Set(),
                new Array(boundElement),
              ),
            });
          } else {
            // unbind otherwise
            updateElementWith(boundElement, { [bindingProp]: null });
          }
        }
      },
    );
  };
}

/**
 * Bindable element containing bindings to `boundElements`.
 */
export class BindableElement {
  /**
   * Unbind the affected non deleted bound elements (resetting `containerId`, `startBinding`, `endBinding` to `null`).
   * - iterates through non deleted `boundElements` of the current element
   * - prepares updates to unbind each bound element from the current element
   */
  public static unbindAffected(
    elements: ElementsMap,
    bindableElement: ExcalidrawElement | undefined,
    updateElementWith: (
      affected: ExcalidrawElement,
      updates: ElementUpdate<ExcalidrawElement>,
    ) => void,
  ) {
    if (!bindableElement) {
      return;
    }

    boundElementsVisitor(elements, bindableElement, (boundElement) => {
      // bound element is deleted, this is fine
      if (!boundElement || boundElement.isDeleted) {
        return;
      }

      bindableElementsVisitor(
        elements,
        boundElement,
        (_, bindingProp, bindableElementId) => {
          // making sure there is an element to be unbound
          if (bindableElementId === bindableElement.id) {
            updateElementWith(boundElement, { [bindingProp]: null });
          }
        },
      );
    });
  }

  /**
   * Rebind the affected non deleted bound elements (for now setting only `containerId`, as we cannot rebind arrows atm).
   * - iterates through non deleted `boundElements` of the current element
   * - prepares updates to rebind each bound element to the current element or unbind it from `boundElements` in case of conflicts
   *
   * NOTE: rebind expects that affected elements were previously unbound with `BindaleElement.unbindAffected`
   */
  public static rebindAffected = (
    elements: ElementsMap,
    bindableElement: ExcalidrawElement | undefined,
    updateElementWith: (
      affected: ExcalidrawElement,
      updates: ElementUpdate<ExcalidrawElement>,
    ) => void,
  ) => {
    // don't try to rebind element that is deleted (i.e. updated as deleted)
    if (!bindableElement || bindableElement.isDeleted) {
      return;
    }

    boundElementsVisitor(
      elements,
      bindableElement,
      (boundElement, _, boundElementId) => {
        // unbind from bindable elements, as bindings from non deleted elements into deleted elements are incorrect
        if (!boundElement || boundElement.isDeleted) {
          updateElementWith(bindableElement, {
            boundElements: newBoundElements(
              bindableElement.boundElements,
              new Set([boundElementId]),
            ),
          });
          return;
        }

        if (isTextElement(boundElement)) {
          const boundElements = bindableElement.boundElements?.slice() ?? [];
          // check if this is the last element in the array, if not, there is an previously bound text which should be unbound
          if (
            boundElements.reverse().find((x) => x.type === "text")?.id ===
            boundElement.id
          ) {
            if (boundElement.containerId !== bindableElement.id) {
              // rebind if not bound already!
              updateElementWith(boundElement, {
                containerId: bindableElement.id,
              } as ElementUpdate<ExcalidrawTextElement>);
            }
          } else {
            if (boundElement.containerId !== null) {
              // unbind if not unbound already
              updateElementWith(boundElement, {
                containerId: null,
              } as ElementUpdate<ExcalidrawTextElement>);
            }

            // unbind from boundElements as the element got bound to some other element in the meantime
            updateElementWith(bindableElement, {
              boundElements: newBoundElements(
                bindableElement.boundElements,
                new Set([boundElement.id]),
              ),
            });
          }
        }
      },
    );
  };
}<|MERGE_RESOLUTION|>--- conflicted
+++ resolved
@@ -25,13 +25,8 @@
 } from "./types";
 
 import { getElementAbsoluteCoords } from "./bounds";
-<<<<<<< HEAD
-import { AppClassProperties, AppState, Point } from "../types";
+import type { AppClassProperties, AppState, Point } from "../types";
 import { isPointOnShape } from "@excalidraw/utils";
-=======
-import type { AppClassProperties, AppState, Point } from "../types";
-import { isPointOnShape } from "../../utils/collision";
->>>>>>> 1ed53b15
 import { getElementAtPosition } from "../scene";
 import {
   isArrowElement,
