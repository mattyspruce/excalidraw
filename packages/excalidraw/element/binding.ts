--- conflicted
+++ resolved
@@ -4,13 +4,9 @@
 import * as GAPoint from "../gapoints";
 import * as GATransform from "../gatransforms";
 
-<<<<<<< HEAD
-import {
+import type {
   ElementsMap,
   ExcalidrawArrowElement,
-=======
-import type {
->>>>>>> 1ed98f9c
   ExcalidrawBindableElement,
   ExcalidrawDiamondElement,
   ExcalidrawElement,
@@ -28,21 +24,18 @@
   PointBinding,
 } from "./types";
 
-<<<<<<< HEAD
-=======
 import { getElementAbsoluteCoords } from "./bounds";
 import type { AppClassProperties, AppState, Point } from "../types";
->>>>>>> 1ed98f9c
 import { isPointOnShape } from "../../utils/collision";
 import { KEYS } from "../keys";
 import { rotatePoint } from "../math";
 import { getElementAtPosition } from "../scene";
 import Scene from "../scene/Scene";
-import { AppClassProperties, AppState, Point } from "../types";
+
 import { arrayToMap, tupleToCoors } from "../utils";
-import { getElementAbsoluteCoords, getElementBounds } from "./bounds";
+import { getElementBounds } from "./bounds";
 import { LinearElementEditor } from "./linearElementEditor";
-import { ElementUpdate, mutateElement } from "./mutateElement";
+import { mutateElement } from "./mutateElement";
 import { getElementShape } from "./shape";
 import { getBoundTextElement, handleBindTextResize } from "./textElement";
 import {
@@ -53,16 +46,7 @@
   isLinearElement,
   isTextElement,
 } from "./typeChecks";
-<<<<<<< HEAD
-=======
 import type { ElementUpdate } from "./mutateElement";
-import { mutateElement } from "./mutateElement";
-import Scene from "../scene/Scene";
-import { LinearElementEditor } from "./linearElementEditor";
-import { arrayToMap, tupleToCoors } from "../utils";
-import { KEYS } from "../keys";
-import { getBoundTextElement, handleBindTextResize } from "./textElement";
->>>>>>> 1ed98f9c
 
 export type SuggestedBinding =
   | NonDeleted<ExcalidrawBindableElement>
